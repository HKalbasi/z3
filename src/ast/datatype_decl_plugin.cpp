/*++
Copyright (c) 2006 Microsoft Corporation

Module Name:

    datatype_decl_plugin.cpp

Abstract:

    <abstract>

Author:

    Leonardo de Moura (leonardo) 2008-01-10.

Revision History:

--*/
#include "ast/datatype_decl_plugin.h"
#include "util/warning.h"
#include "ast/ast_smt2_pp.h"

#ifndef DATATYPE_V2

/**
   \brief Auxiliary class used to declare inductive datatypes.
*/
class accessor_decl {
    symbol    m_name;
    type_ref  m_type;
public:
    accessor_decl(const symbol & n, type_ref r):m_name(n), m_type(r) {}
    symbol const & get_name() const { return m_name; }
    type_ref const & get_type() const { return m_type; }
};

accessor_decl * mk_accessor_decl(ast_manager& m, symbol const & n, type_ref const & t) {
    return alloc(accessor_decl, n, t);
}

void del_accessor_decl(accessor_decl * d) {
    dealloc(d);
}

void del_accessor_decls(unsigned num, accessor_decl * const * as) {
    for (unsigned i = 0; i < num; i++)
        del_accessor_decl(as[i]);
}

/**
   \brief Auxiliary class used to declare inductive datatypes.
*/
class constructor_decl {
    symbol                    m_name;
    symbol                    m_recogniser_name;
    ptr_vector<accessor_decl> m_accessors;
public:
    constructor_decl(const symbol & n, const symbol & r, unsigned num_accessors, accessor_decl * const * accessors):
        m_name(n), m_recogniser_name(r), m_accessors(num_accessors, accessors) {}
    ~constructor_decl() {
        std::for_each(m_accessors.begin(), m_accessors.end(), delete_proc<accessor_decl>());
    }
    symbol const & get_name() const { return m_name; }
    symbol const & get_recognizer_name() const { return m_recogniser_name; }
    ptr_vector<accessor_decl> const & get_accessors() const { return m_accessors; }
};

constructor_decl * mk_constructor_decl(symbol const & n, symbol const & r, unsigned num_accessors, accessor_decl * const * accessors) {
    return alloc(constructor_decl, n, r, num_accessors, accessors);
}

void del_constructor_decl(constructor_decl * d) {
    dealloc(d);
}

void del_constructor_decls(unsigned num, constructor_decl * const * cs) {
    for (unsigned i = 0; i < num; i++)
        del_constructor_decl(cs[i]);
}

/**
   \brief Auxiliary class used to declare inductive datatypes.
*/
class datatype_decl {
    symbol                       m_name;
    ptr_vector<constructor_decl> m_constructors;
public:
    datatype_decl(const symbol & n, unsigned num_constructors, constructor_decl * const * constructors):
        m_name(n), m_constructors(num_constructors, constructors) {
    }
    ~datatype_decl() {
        std::for_each(m_constructors.begin(), m_constructors.end(), delete_proc<constructor_decl>());
    }
    symbol const & get_name() const { return m_name; }
    ptr_vector<constructor_decl> const & get_constructors() const { return m_constructors; }
};

datatype_decl * mk_datatype_decl(datatype_util&, symbol const & n, unsigned num_params, sort * const* params, unsigned num_constructors, constructor_decl * const * cs) {
    return alloc(datatype_decl, n, num_constructors, cs);
}

void del_datatype_decl(datatype_decl * d) {
    dealloc(d);
}

void del_datatype_decls(unsigned num, datatype_decl * const * ds) {
    for (unsigned i = 0; i < num; i++)
        del_datatype_decl(ds[i]);
}

typedef buffer<bool, false, 256> bool_buffer;

struct invalid_datatype {};

static parameter const & read(unsigned num_parameters, parameter const * parameters, unsigned idx, bool_buffer & read_pos) {
    if (idx >= num_parameters) {
        throw invalid_datatype();
    }
    if (idx >= read_pos.size()) {
        read_pos.resize(idx+1, false);
    }
    read_pos[idx] = true;
    return parameters[idx];
}

static int read_int(unsigned num_parameters, parameter const * parameters, unsigned idx, bool_buffer & read_pos) {
    const parameter & r = read(num_parameters, parameters, idx, read_pos);
    if (!r.is_int()) {
        TRACE("datatype", tout << "expected integer parameter at position " << idx << " got: " << r << "\n";);
        throw invalid_datatype();
    }
    return r.get_int();
}

static symbol read_symbol(unsigned num_parameters, parameter const * parameters, unsigned idx, bool_buffer & read_pos) {
    parameter const & r = read(num_parameters, parameters, idx, read_pos);
    if (!r.is_symbol()) {
        TRACE("datatype", tout << "expected symol parameter at position " << idx << " got: " << r << "\n";);
        throw invalid_datatype();
    }
    return r.get_symbol();
}

static sort* read_sort(unsigned num_parameters, parameter const * parameters, unsigned idx, bool_buffer & read_pos) {
    parameter const & r = read(num_parameters, parameters, idx, read_pos);
    if (!r.is_ast()) {
        TRACE("datatype", tout << "expected ast parameter at position " << idx << " got: " << r << "\n";);
        throw invalid_datatype();
    }
    ast* a = r.get_ast();
    if (!is_sort(a)) {
        throw invalid_datatype();
    }
    return to_sort(a);
}

enum status {
    WHITE,
    GRAY,
    BLACK
};

/**
   \brief Return true if the inductive datatype is recursive.
   Pre-condition: The given argument constains the parameters of an inductive datatype.
*/
static bool is_recursive_datatype(parameter const * parameters) {
    unsigned num_types          = parameters[0].get_int();
    unsigned top_tid            = parameters[1].get_int();
    buffer<status>    already_found(num_types, WHITE);
    buffer<unsigned>  todo;
    todo.push_back(top_tid);
    while (!todo.empty()) {
        unsigned tid = todo.back();
        if (already_found[tid] == BLACK) {
            todo.pop_back();
            continue;
        }
        already_found[tid] = GRAY;
        unsigned o                 = datatype_decl_plugin::constructor_offset(parameters, tid);  // constructor offset
        unsigned num_constructors  = parameters[o].get_int();            
        bool     can_process       = true;
        for (unsigned s = 1; s <= num_constructors; s++) {
            unsigned k_i           = parameters[o + s].get_int();
            unsigned num_accessors = parameters[k_i + 2].get_int();
            for (unsigned r = 0; r < num_accessors; r++) {
                parameter const & a_type = parameters[k_i + 4 + 2*r];
                if (a_type.is_int()) {
                    unsigned tid_prime = a_type.get_int();
                    switch (already_found[tid_prime]) {
                    case WHITE:
                        todo.push_back(tid_prime);
                        can_process = false;
                        break;
                    case GRAY:
                        // type is recursive
                        return true;
                    case BLACK:
                        break;
                    }
                }
            }
        }
        if (can_process) {
            already_found[tid] = BLACK;
            todo.pop_back();
        }
    }
    return false;
}

/**
   \brief Return the size of the inductive datatype.
   Pre-condition: The given argument constains the parameters of an inductive datatype.
*/
static sort_size get_datatype_size(parameter const * parameters) {
    unsigned num_types          = parameters[0].get_int();
    unsigned top_tid            = parameters[1].get_int();
    buffer<sort_size> szs(num_types, sort_size());
    buffer<status>    already_found(num_types, WHITE);
    buffer<unsigned>  todo;
    todo.push_back(top_tid);
    while (!todo.empty()) {
        unsigned tid  = todo.back();
        if (already_found[tid] == BLACK) {
            todo.pop_back();
            continue;
        }
        already_found[tid] = GRAY;
        unsigned o                 = datatype_decl_plugin::constructor_offset(parameters, tid);
        unsigned num_constructors  = parameters[o].get_int();            
        bool     is_very_big       = false;
        bool     can_process       = true;
        for (unsigned s = 1; s <= num_constructors; s++) {
            unsigned k_i           = parameters[o+s].get_int();
            unsigned num_accessors = parameters[k_i+2].get_int();
            for (unsigned r = 0; r < num_accessors; r++) {
                parameter const & a_type = parameters[k_i+4 + 2*r];
                if (a_type.is_int()) {
                    int tid_prime = a_type.get_int();
                    switch (already_found[tid_prime]) {
                    case WHITE: 
                        todo.push_back(tid_prime);
                        can_process = false;
                        break;
                    case GRAY:
                        // type is recursive
                        return sort_size();
                    case BLACK:
                        break;
                    }
                }
                else { 
                    SASSERT(a_type.is_ast());
                    sort * ty = to_sort(a_type.get_ast());
                    if (ty->is_infinite()) {
                        // type is infinite
                        return sort_size();
                    }
                    else if (ty->is_very_big()) {
                        is_very_big = true;
                    }
                }
            }
        }
        if (can_process) {
            todo.pop_back();
            already_found[tid] = BLACK;
            if (is_very_big) {
                szs[tid] = sort_size::mk_very_big();
            }
            else {
                // the type is not infinite nor the number of elements is infinite...
                // computing the number of elements
                rational num;
                for (unsigned s = 1; s <= num_constructors; s++) {
                    unsigned k_i           = parameters[o+s].get_int();
                    unsigned num_accessors = parameters[k_i+2].get_int();
                    rational c_num(1); 
                    for (unsigned r = 0; r < num_accessors; r++) {
                        parameter const & a_type = parameters[k_i+4 + 2*r];
                        if (a_type.is_int()) {
                            int tid_prime = a_type.get_int();
                            SASSERT(!szs[tid_prime].is_infinite() && !szs[tid_prime].is_very_big());
                            c_num *= rational(szs[tid_prime].size(),rational::ui64());
                        }
                        else {
                            SASSERT(a_type.is_ast());
                            sort * ty = to_sort(a_type.get_ast());
                            SASSERT(!ty->is_infinite() && !ty->is_very_big());
                            c_num *= rational(ty->get_num_elements().size(), rational::ui64());
                        }
                    }
                    num += c_num;
                }
                szs[tid] = sort_size(num);
            }
        }
    }
    return szs[top_tid];
}

/**
   \brief Return true if the inductive datatype is well-founded.
   Pre-condition: The given argument constains the parameters of an inductive datatype.
*/
static bool is_well_founded(parameter const * parameters) {
    unsigned num_types        = parameters[0].get_int();
    buffer<bool> well_founded(num_types, false);
    unsigned num_well_founded = 0;
    bool changed;
    do {
        changed = false;
        for (unsigned tid = 0; tid < num_types; tid++) {
            if (!well_founded[tid]) {
                unsigned o                 = datatype_decl_plugin::constructor_offset(parameters, tid); // constructor offset
                unsigned num_constructors  = parameters[o].get_int();
                for (unsigned s = 1; s <= num_constructors; s++) {
                    unsigned k_i           = parameters[o + s].get_int();
                    unsigned num_accessors = parameters[k_i + 2].get_int();
                    unsigned r = 0;
                    for (; r < num_accessors; r++) {
                        parameter const & a_type = parameters[k_i + 4 + 2*r];
                        if (a_type.is_int() && !well_founded[a_type.get_int()]) {
                            break;
                        }
                    }
                    if (r ==  num_accessors) {
                        changed = true;
                        well_founded[tid] = true;
                        num_well_founded++;
                        break;
                    }
                }
            }
        }
    } while(changed && num_well_founded < num_types);
    unsigned tid = parameters[1].get_int();
    return well_founded[tid];
}

datatype_decl_plugin::~datatype_decl_plugin() {
    SASSERT(m_util.get() == 0);
}

void datatype_decl_plugin::finalize() {
    m_util = 0; // force deletion
}

datatype_util & datatype_decl_plugin::get_util() const {
    SASSERT(m_manager);
    if (m_util.get() == 0) {
        m_util = alloc(datatype_util, *m_manager);
    }
    return *(m_util.get());
}

        
sort * datatype_decl_plugin::mk_sort(decl_kind k, unsigned num_parameters, parameter const * parameters) {
    try {
        if (k != DATATYPE_SORT) {
            throw invalid_datatype();
        }
        buffer<bool, false, 256> found;
        unsigned num_types = read_int(num_parameters, parameters, 0, found);
        if (num_types == 0) {
            throw invalid_datatype();
        }
        unsigned tid       = read_int(num_parameters, parameters, 1, found);
        unsigned num_sort_params = read_int(num_parameters, parameters, 2, found);
        for (unsigned j = 0; j < num_sort_params; ++j) {
            read_sort(num_parameters, parameters, 3 + j, found);
        }
        unsigned c_offset  = constructor_offset(parameters);
        for (unsigned j = 0; j < num_types; j++) {
            read_symbol(num_parameters, parameters, c_offset + 2*j, found); // type name
            unsigned       o          = read_int(num_parameters, parameters, c_offset + 2*j + 1, found);
            unsigned num_constructors = read_int(num_parameters, parameters, o, found);
            if (num_constructors == 0) {
                throw invalid_datatype();
            }
            for (unsigned s = 1; s <= num_constructors; s++) {
                unsigned k_i            = read_int(num_parameters, parameters, o + s, found);
                read_symbol(num_parameters, parameters, k_i, found);      // constructor name
                read_symbol(num_parameters, parameters, k_i + 1, found);  // recognizer name
                unsigned num_accessors  = read_int(num_parameters, parameters, k_i + 2, found); 
                unsigned first_accessor = k_i+3;
                for (unsigned r = 0; r < num_accessors; r++) {
                    read_symbol(num_parameters, parameters, first_accessor + 2*r, found); // accessor name
                    parameter const & a_type = read(num_parameters, parameters, first_accessor + 2*r + 1, found); // accessort type
                    if (!a_type.is_int() && !a_type.is_ast()) {
                        throw invalid_datatype();
                    }
                    if (a_type.is_ast() && !is_sort(a_type.get_ast())) {
                        throw invalid_datatype();
                    }
                }
            }
        }
        // check if there is no garbage
        if (found.size() != num_parameters || std::find(found.begin(), found.end(), false) != found.end()) {
            throw invalid_datatype();
        }

        if (!is_well_founded(parameters)) {
            m_manager->raise_exception("datatype is not well-founded");
            return 0;
        }
        
        // compute datatype size
        sort_size ts = get_datatype_size(parameters);
        symbol const & tname = parameters[c_offset + 2*tid].get_symbol();
        return m_manager->mk_sort(tname,
                                  sort_info(m_family_id, k, ts, num_parameters, parameters, true));
    }
    catch (invalid_datatype) {
        m_manager->raise_exception("invalid datatype");
        return 0;
    }
}

static sort * get_other_datatype(ast_manager & m, family_id datatype_fid, sort * source_datatype, unsigned tid) {
    SASSERT(source_datatype->get_family_id() == datatype_fid);
    SASSERT(source_datatype->get_decl_kind() == DATATYPE_SORT);
    if (tid == static_cast<unsigned>(source_datatype->get_parameter(1).get_int())) {
        return source_datatype;
    }
    buffer<parameter> p;
    unsigned n = source_datatype->get_num_parameters();
    for (unsigned i = 0; i < n; i++) {
        p.push_back(source_datatype->get_parameter(i));
    }
    p[1] = parameter(tid);
    return m.mk_sort(datatype_fid, DATATYPE_SORT, n, p.c_ptr());
}

static sort * get_type(ast_manager & m, family_id datatype_fid, sort * source_datatype, parameter const & p) {
    SASSERT(p.is_ast() || p.is_int());
    if (p.is_ast()) {
        return to_sort(p.get_ast());
    }
    else {
        return get_other_datatype(m, datatype_fid, source_datatype, p.get_int());
    }
}

func_decl * datatype_decl_plugin::mk_update_field(
    unsigned num_parameters, parameter const * parameters, 
    unsigned arity, sort * const * domain, sort * range) {
    decl_kind k = OP_DT_UPDATE_FIELD;
    ast_manager& m = *m_manager;

    if (num_parameters != 1 || !parameters[0].is_ast()) {
        m.raise_exception("invalid parameters for datatype field update");
        return 0;
    }
    if (arity != 2) {
        m.raise_exception("invalid number of arguments for datatype field update");
        return 0;
    }
    func_decl* acc = 0;
    if (is_func_decl(parameters[0].get_ast())) {
        acc = to_func_decl(parameters[0].get_ast());
    }
    if (acc && !get_util().is_accessor(acc)) {
        acc = 0;
    }
    if (!acc) {
        m.raise_exception("datatype field update requires a datatype accessor as the second argument");
        return 0;
    }
    sort* dom = acc->get_domain(0);
    sort* rng = acc->get_range();
    if (dom != domain[0]) {
        m.raise_exception("first argument to field update should be a data-type");
        return 0;
    }
    if (rng != domain[1]) {
        std::ostringstream buffer;
        buffer << "second argument to field update should be " << mk_ismt2_pp(rng, m) 
               << " instead of " << mk_ismt2_pp(domain[1], m);
        m.raise_exception(buffer.str().c_str());
        return 0;
    }
    range = domain[0];
    func_decl_info info(m_family_id, k, num_parameters, parameters);
    return m.mk_func_decl(symbol("update-field"), arity, domain, range, info);
}

func_decl * datatype_decl_plugin::mk_func_decl(decl_kind k, unsigned num_parameters, parameter const * parameters, 
                                             unsigned arity, sort * const * domain, sort * range) {

    if (k == OP_DT_UPDATE_FIELD) {
        return mk_update_field(num_parameters, parameters, arity, domain, range);
    }
    if (num_parameters < 2 || !parameters[0].is_ast() || !is_sort(parameters[0].get_ast())) {
        m_manager->raise_exception("invalid parameters for datatype operator");
        return 0;
    }
    sort * datatype = to_sort(parameters[0].get_ast());
    if (datatype->get_family_id() != m_family_id ||
        datatype->get_decl_kind() != DATATYPE_SORT) {
        m_manager->raise_exception("invalid parameters for datatype operator");
        return 0;
    }
    for (unsigned i = 1; i < num_parameters; i++) {
        if (!parameters[i].is_int()) {
            m_manager->raise_exception("invalid parameters for datatype operator");
            return 0;
        }
    }
    unsigned c_idx            = parameters[1].get_int();
    unsigned tid              = datatype->get_parameter(1).get_int();
    unsigned o                = datatype_decl_plugin::constructor_offset(datatype, tid);
    unsigned num_constructors = datatype->get_parameter(o).get_int();
    if (c_idx >= num_constructors) {
        m_manager->raise_exception("invalid parameters for datatype operator");
        return 0;
    }
    unsigned k_i              = datatype->get_parameter(o + 1 + c_idx).get_int();

    switch (k) {
    case OP_DT_CONSTRUCTOR:
        if (num_parameters != 2) { 
            m_manager->raise_exception("invalid parameters for datatype constructor");
            return 0;
        }
        else {
            symbol   c_name           = datatype->get_parameter(k_i).get_symbol();
            unsigned num_accessors    = datatype->get_parameter(k_i + 2).get_int();
            if (num_accessors != arity) {
                m_manager->raise_exception("invalid domain size for datatype constructor");
                return 0;
            }

            //
            // the reference count to domain could be 0.
            // we need to ensure that creating a temporary
            // copy of the same type causes a free.
            // 
            sort_ref_vector domain_check(*m_manager);

            for (unsigned r = 0; r < num_accessors; r++) {
                sort_ref ty(*m_manager);
                ty = get_type(*m_manager, m_family_id, datatype, datatype->get_parameter(k_i + 4 + 2*r));
                domain_check.push_back(ty);
                if (ty != domain[r]) {
                    m_manager->raise_exception("invalid domain for datatype constructor");
                    return 0;
                }

            }
            func_decl_info info(m_family_id, k, num_parameters, parameters);
            info.m_private_parameters = true;
            SASSERT(info.private_parameters());
            return m_manager->mk_func_decl(c_name, arity, domain, datatype, info);
        }
    case OP_DT_RECOGNISER:
        if (num_parameters != 2 || arity != 1 || domain[0] != datatype) { 
            m_manager->raise_exception("invalid parameters for datatype recogniser");
            return 0;
        }
        else {
            symbol   r_name = datatype->get_parameter(k_i + 1).get_symbol();
            sort *    b     = m_manager->mk_bool_sort();
            func_decl_info info(m_family_id, k, num_parameters, parameters);
            info.m_private_parameters = true;
            SASSERT(info.private_parameters());
            return m_manager->mk_func_decl(r_name, arity, domain, b, info);
        }
    case OP_DT_ACCESSOR:
        if (num_parameters != 3 || arity != 1 || domain[0] != datatype) { 
            m_manager->raise_exception("invalid parameters for datatype accessor");
            return 0;
        }
        else {
            unsigned a_idx            = parameters[2].get_int();
            unsigned num_accessors    = datatype->get_parameter(k_i + 2).get_int();
            if (a_idx >= num_accessors) {
                m_manager->raise_exception("invalid datatype accessor");
                return 0;
            }
            symbol a_name         = datatype->get_parameter(k_i + 3 + 2*a_idx).get_symbol();
            sort * a_type         = get_type(*m_manager, m_family_id, datatype, datatype->get_parameter(k_i + 4 + 2*a_idx));
            func_decl_info info(m_family_id, k, num_parameters, parameters);
            info.m_private_parameters = true;
            SASSERT(info.private_parameters());
            return m_manager->mk_func_decl(a_name, arity, domain, a_type, info);
        }
        break;
    case OP_DT_UPDATE_FIELD: 
        UNREACHABLE();
        return 0;
    default:
        m_manager->raise_exception("invalid datatype operator kind");
        return 0;
    }
}

bool datatype_decl_plugin::mk_datatypes(unsigned num_datatypes, datatype_decl * const * datatypes, unsigned num_params, sort* const* sort_params, sort_ref_vector & new_types) {
    buffer<parameter> p;
    p.push_back(parameter(num_datatypes));
    p.push_back(parameter(-1));
    p.push_back(parameter(num_params));
    for (unsigned i = 0; i < num_params; ++i) {
        p.push_back(parameter(sort_params[i]));
    }
    
    unsigned c_offset = constructor_offset(p.c_ptr());
    for (unsigned i = 0; i < num_datatypes; i++) {
        p.push_back(parameter(datatypes[i]->get_name()));
        p.push_back(parameter(-1)); // offset is unknown at this point
    }
    for (unsigned i = 0; i < num_datatypes; i++) {
        p[c_offset + 1 + 2*i] = parameter(p.size()); // save offset to constructor table
        ptr_vector<constructor_decl> const & constructors = datatypes[i]->get_constructors();
        unsigned num_constructors = constructors.size();
        p.push_back(parameter(num_constructors));
        for (unsigned j = 0; j < num_constructors; j++) {
            p.push_back(parameter(-1)); // offset is unknown at this point
        }
    }
    for (unsigned i = 0; i < num_datatypes; i++) {
        unsigned       o          = constructor_offset(p.c_ptr(), i);
        ptr_vector<constructor_decl> const & constructors = datatypes[i]->get_constructors();
        unsigned num_constructors = constructors.size();
        for (unsigned j = 0; j < num_constructors; j++) {
            p[o+1+j] = parameter(p.size()); // save offset to constructor definition
            constructor_decl * c  = constructors[j];
            p.push_back(parameter(c->get_name()));
            p.push_back(parameter(c->get_recognizer_name()));
            ptr_vector<accessor_decl> const & accessors = c->get_accessors();
            unsigned num_accessors = accessors.size();
            p.push_back(parameter(num_accessors));
            for (unsigned k = 0; k < num_accessors; k++) {
                accessor_decl * a  = accessors[k];
                p.push_back(parameter(a->get_name()));
                type_ref const & ty = a->get_type(); 
                if (ty.is_idx()) {
                    if (static_cast<unsigned>(ty.get_idx()) >= num_datatypes) {
                        TRACE("datatype", tout << "Index out of bounds: " << ty.get_idx() << "\n";);
                        return false;
                    }
                    p.push_back(parameter(ty.get_idx()));
                }
                else {
                    p.push_back(parameter(ty.get_sort()));
                }
            }
        }
    }
    for (unsigned i = 0; i < num_datatypes; i++) {
        p[1] = parameter(i);
        TRACE("datatype", tout << "new datatype parameters:\n";
              for (unsigned j = 0; j < p.size(); j++) {
                  tout << "p[" << j << "] -> " << p[j] << "\n";
              });
        sort * ty = mk_sort(DATATYPE_SORT, p.size(), p.c_ptr());
        if (ty == 0) {
            TRACE("datatype", tout << "Failed to create datatype sort from parameters\n";);
            return false;
        }
        new_types.push_back(ty);
    }
    return true;
}

expr * datatype_decl_plugin::get_some_value(sort * s) {
    SASSERT(s->is_sort_of(m_family_id, DATATYPE_SORT));
    datatype_util & util = get_util();
    func_decl * c = util.get_non_rec_constructor(s);
    ptr_buffer<expr> args;
    for (unsigned i = 0; i < c->get_arity(); i++) {
        args.push_back(m_manager->get_some_value(c->get_domain(i)));
    }
    return m_manager->mk_app(c, args.size(), args.c_ptr());
}

bool datatype_decl_plugin::is_fully_interp(sort * s) const {
    SASSERT(s->is_sort_of(m_family_id, DATATYPE_SORT));
    parameter const * parameters = s->get_parameters();
    unsigned num_types        = parameters[0].get_int();
    for (unsigned tid = 0; tid < num_types; tid++) {
        unsigned o                 = datatype_decl_plugin::constructor_offset(s, tid);
        unsigned num_constructors  = parameters[o].get_int();
        for (unsigned si = 1; si <= num_constructors; si++) {
            unsigned k_i           = parameters[o + si].get_int();
            unsigned num_accessors = parameters[k_i + 2].get_int();
            unsigned r = 0;
            for (; r < num_accessors; r++) {
                parameter const & a_type = parameters[k_i + 4 + 2*r];
                if (a_type.is_int())
                    continue;
                SASSERT(a_type.is_ast());
                sort * arg_s = to_sort(a_type.get_ast());
                if (!m_manager->is_fully_interp(arg_s))
                    return false;
            }
        }
    }
    return true;
}

bool datatype_decl_plugin::is_value_visit(expr * arg, ptr_buffer<app> & todo) const {
    if (!is_app(arg))
        return false;
    family_id fid = to_app(arg)->get_family_id();
    if (fid == m_family_id) {
        if (!get_util().is_constructor(to_app(arg)))
            return false;
        if (to_app(arg)->get_num_args() == 0)
            return true;
        todo.push_back(to_app(arg));
        return true;
    }
    else {
        return m_manager->is_value(arg);
    }
}

unsigned datatype_decl_plugin::constructor_offset(sort const* s)  {
    return constructor_offset(s->get_parameters());
}

unsigned datatype_decl_plugin::constructor_offset(parameter const& p) {
    return 3 + p.get_int();
}

unsigned datatype_decl_plugin::constructor_offset(parameter const* ps) {
    return constructor_offset(ps[2]);
}

unsigned datatype_decl_plugin::constructor_offset(sort const* s, unsigned tid)  {
    unsigned c_offset = constructor_offset(s->get_parameters());
    return s->get_parameter(c_offset + 1 + 2*tid).get_int();
}

unsigned datatype_decl_plugin::constructor_offset(parameter const* ps, unsigned tid) {
    unsigned c_offset = constructor_offset(ps[2]);
    return ps[c_offset + 1 + 2*tid].get_int();
}

bool datatype_decl_plugin::is_value(app * e) const {
    TRACE("dt_is_value", tout << "checking\n" << mk_ismt2_pp(e, *m_manager) << "\n";);
    if (!get_util().is_constructor(e))
        return false;
    if (e->get_num_args() == 0)
        return true;
    // REMARK: if the following check is too expensive, we should
    // cache the values in the datatype_decl_plugin.
    ptr_buffer<app> todo;
    // potentially expensive check for common sub-expressions.
    for (unsigned i = 0; i < e->get_num_args(); i++) {
        if (!is_value_visit(e->get_arg(i), todo)) {
            TRACE("dt_is_value", tout << "not-value:\n" << mk_ismt2_pp(e->get_arg(i), *m_manager) << "\n";);
            return false;
        }
    }
    while (!todo.empty()) {
        app * curr = todo.back();
        SASSERT(get_util().is_constructor(curr));
        todo.pop_back();
        for (unsigned i = 0; i < curr->get_num_args(); i++) {
            if (!is_value_visit(curr->get_arg(i), todo)) {
                TRACE("dt_is_value", tout << "not-value:\n" << mk_ismt2_pp(curr->get_arg(i), *m_manager) << "\n";);
                return false;
            }
        }
    }
    return true;
}

void datatype_decl_plugin::get_op_names(svector<builtin_name> & op_names, symbol const & logic) {
    if (logic == symbol::null) {
        op_names.push_back(builtin_name("update-field", OP_DT_UPDATE_FIELD));
    }
}


datatype_util::datatype_util(ast_manager & m):
    m_manager(m),
    m_family_id(m.mk_family_id("datatype")),
    m_asts(m),
    m_start(0) {
}

datatype_util::~datatype_util() {
    std::for_each(m_vectors.begin(), m_vectors.end(), delete_proc<ptr_vector<func_decl> >());
}

func_decl * datatype_util::get_constructor(sort * ty, unsigned c_id) {
    unsigned tid           = ty->get_parameter(1).get_int();
    unsigned o             = datatype_decl_plugin::constructor_offset(ty, tid);
    unsigned k_i           = ty->get_parameter(o + c_id + 1).get_int();
    unsigned num_accessors = ty->get_parameter(k_i + 2).get_int();
    parameter p[2]         = { parameter(ty), parameter(c_id) };
    ptr_buffer<sort> domain;
    for (unsigned r = 0; r < num_accessors; r++) {
        domain.push_back(get_type(m_manager, m_family_id, ty, ty->get_parameter(k_i + 4 + 2*r)));
    }
    func_decl * d = m_manager.mk_func_decl(m_family_id, OP_DT_CONSTRUCTOR, 2, p, domain.size(), domain.c_ptr());
    SASSERT(d);
    return d;
}

ptr_vector<func_decl> const * datatype_util::get_datatype_constructors(sort * ty) {
    SASSERT(is_datatype(ty));
    ptr_vector<func_decl> * r = 0;
    if (m_datatype2constructors.find(ty, r))
        return r;
    r = alloc(ptr_vector<func_decl>);
    m_asts.push_back(ty);
    m_vectors.push_back(r);
    m_datatype2constructors.insert(ty, r);
    unsigned tid               = ty->get_parameter(1).get_int();
    unsigned o                 = datatype_decl_plugin::constructor_offset(ty, tid);
    unsigned num_constructors  = ty->get_parameter(o).get_int();
    for (unsigned c_id = 0; c_id < num_constructors; c_id++) {
        func_decl * c = get_constructor(ty, c_id);
        m_asts.push_back(c);
        r->push_back(c);
    }
    return r;
}

/**
   \brief Return a constructor mk(T_1, ... T_n)
   where each T_i is not a datatype or it is a datatype that contains 
   a constructor that will not contain directly or indirectly an element of the given sort.
*/
func_decl * datatype_util::get_non_rec_constructor(sort * ty) {
    SASSERT(is_datatype(ty));
    func_decl * r = 0;
    if (m_datatype2nonrec_constructor.find(ty, r))
        return r;
    r = 0;
    ptr_vector<sort> forbidden_set;
    forbidden_set.push_back(ty);
    r = get_non_rec_constructor_core(ty, forbidden_set);
    SASSERT(forbidden_set.back() == ty);
    SASSERT(r);
    m_asts.push_back(ty);
    m_asts.push_back(r);
    m_datatype2nonrec_constructor.insert(ty, r);
    return r;
}

/**
   \brief Return a constructor mk(T_1, ..., T_n) where
   each T_i is not a datatype or it is a datatype t not in forbidden_set,
   and get_non_rec_constructor_core(T_i, forbidden_set union { T_i })
*/
func_decl * datatype_util::get_non_rec_constructor_core(sort * ty, ptr_vector<sort> & forbidden_set) {
    // We must select a constructor c(T_1, ..., T_n):T such that
    //   1) T_i's are not recursive
    // If there is no such constructor, then we select one that 
    //   2) each type T_i is not recursive or contains a constructor that does not depend on T
    ptr_vector<func_decl> const & constructors = *get_datatype_constructors(ty);
    // step 1)
<<<<<<< HEAD
    unsigned sz = constructors.size();
    ++m_start;
    for (unsigned j = 0; j < sz; ++j) {        
        func_decl * c = constructors[(j + m_start) % sz];
=======
    unsigned sz = constructors->size();
    unsigned start = ++m_start;
    for (unsigned j = 0; j < sz; ++j) {        
        func_decl * c = (*constructors)[(j + start) % sz];
>>>>>>> a7ef33c1
        unsigned num_args = c->get_arity();
        unsigned i = 0;
        for (; i < num_args; i++) {
            sort * T_i = c->get_domain(i);
            if (is_datatype(T_i))
                break;
        }
        if (i == num_args)
            return c;
    }
    // step 2)
    for (unsigned j = 0; j < sz; ++j) {        
<<<<<<< HEAD
        func_decl * c = constructors[(j + m_start) % sz];
=======
        func_decl * c = (*constructors)[(j + start) % sz];
>>>>>>> a7ef33c1
        TRACE("datatype_util_bug", tout << "non_rec_constructor c: " << c->get_name() << "\n";);
        unsigned num_args = c->get_arity();
        unsigned i = 0;
        for (; i < num_args; i++) {
            sort * T_i = c->get_domain(i);
            TRACE("datatype_util_bug", tout << "c: " << c->get_name() << " i: " << i << " T_i: " << T_i->get_name() << "\n";);
            if (!is_datatype(T_i)) {
                TRACE("datatype_util_bug", tout << "T_i is not a datatype\n";);
                continue;
            }
            if (std::find(forbidden_set.begin(), forbidden_set.end(), T_i) != forbidden_set.end()) {
                TRACE("datatype_util_bug", tout << "T_i is in forbidden_set\n";);
                break;
            }
            forbidden_set.push_back(T_i);
            func_decl * nested_c = get_non_rec_constructor_core(T_i, forbidden_set);
            SASSERT(forbidden_set.back() == T_i);
            forbidden_set.pop_back();
            TRACE("datatype_util_bug", tout << "nested_c: " << nested_c->get_name() << "\n";);
            if (nested_c == 0)
                break;
        }
        if (i == num_args)
            return c;
    }
    return 0;
}

func_decl * datatype_util::get_constructor_recognizer(func_decl * constructor) {
    SASSERT(is_constructor(constructor));
    func_decl * d = 0;
    if (m_constructor2recognizer.find(constructor, d))
        return d;
    sort * datatype = constructor->get_range();
    d               = m_manager.mk_func_decl(m_family_id, OP_DT_RECOGNISER, 2, constructor->get_parameters(), 1, &datatype);
    SASSERT(d);
    m_asts.push_back(constructor);
    m_asts.push_back(d);
    m_constructor2recognizer.insert(constructor, d);
    return d;
}

ptr_vector<func_decl> const * datatype_util::get_constructor_accessors(func_decl * constructor) {
    SASSERT(is_constructor(constructor));
    ptr_vector<func_decl> * res = 0;
    if (m_constructor2accessors.find(constructor, res))
        return res;
    res = alloc(ptr_vector<func_decl>);
    m_asts.push_back(constructor);
    m_vectors.push_back(res);
    m_constructor2accessors.insert(constructor, res);
    unsigned c_id              = constructor->get_parameter(1).get_int();
    sort * datatype            = constructor->get_range();
    unsigned tid               = datatype->get_parameter(1).get_int();
    unsigned o                 = datatype_decl_plugin::constructor_offset(datatype, tid);
    unsigned k_i               = datatype->get_parameter(o + c_id + 1).get_int();
    unsigned num_accessors     = datatype->get_parameter(k_i+2).get_int();
    parameter p[3]             = { parameter(datatype), parameter(c_id), parameter(-1) };
    for (unsigned r = 0; r < num_accessors; r++) {
        p[2]           = parameter(r);
        func_decl * d  = m_manager.mk_func_decl(m_family_id, OP_DT_ACCESSOR, 3, p, 1, &datatype);
        SASSERT(d);
        m_asts.push_back(d);
        res->push_back(d);
    }
    return res;
}

func_decl * datatype_util::get_accessor_constructor(func_decl * accessor) { 
    SASSERT(is_accessor(accessor));
    func_decl * r = 0;
    if (m_accessor2constructor.find(accessor, r))
        return r;
    sort * datatype = to_sort(accessor->get_parameter(0).get_ast());
    unsigned c_id   = accessor->get_parameter(1).get_int();
    r = get_constructor(datatype, c_id);
    m_accessor2constructor.insert(accessor, r);
    m_asts.push_back(accessor);
    m_asts.push_back(r);
    return r;
}

func_decl * datatype_util::get_recognizer_constructor(func_decl * recognizer) {
    SASSERT(is_recognizer(recognizer));
    func_decl * r = 0;
    if (m_recognizer2constructor.find(recognizer, r))
        return r;
    sort * datatype = to_sort(recognizer->get_parameter(0).get_ast());
    unsigned c_id            = recognizer->get_parameter(1).get_int();
    r = get_constructor(datatype, c_id);
    m_recognizer2constructor.insert(recognizer, r);
    m_asts.push_back(recognizer);
    m_asts.push_back(r);
    return r;
}

bool datatype_util::is_recursive(sort * ty) {
    SASSERT(is_datatype(ty));
    bool r = false;
    if (m_is_recursive.find(ty, r))
        return r;
    r = is_recursive_datatype(ty->get_parameters());
    m_is_recursive.insert(ty, r);
    m_asts.push_back(ty);
    return r;
}


bool datatype_util::is_enum_sort(sort* s) {
    if (!is_datatype(s)) {
        return false;
    }
    bool r = false;
    if (m_is_enum.find(s, r))
        return r;
    ptr_vector<func_decl> const& cnstrs = *get_datatype_constructors(s);
    r = true;
    for (unsigned i = 0; r && i < cnstrs.size(); ++i) {
        r = cnstrs[i]->get_arity() == 0;
    }
    m_is_enum.insert(s, r);
    m_asts.push_back(s);
    return r;
}


void datatype_util::reset() {
    m_datatype2constructors.reset();
    m_datatype2nonrec_constructor.reset();
    m_constructor2accessors.reset();
    m_constructor2recognizer.reset();
    m_recognizer2constructor.reset();
    m_accessor2constructor.reset();
    m_is_recursive.reset();
    m_is_enum.reset();
    std::for_each(m_vectors.begin(), m_vectors.end(), delete_proc<ptr_vector<func_decl> >());
    m_vectors.reset();
    m_asts.reset();
    ++m_start;
}

/**
   \brief Two datatype sorts s1 and s2 are siblings if they were
   defined together in the same mutually recursive definition.
*/
bool datatype_util::are_siblings(sort * s1, sort * s2) {
    SASSERT(is_datatype(s1));
    SASSERT(is_datatype(s2));
    if (s1 == s2)
        return true;
    if (s1->get_num_parameters() != s2->get_num_parameters())
        return false;
    unsigned num_params = s1->get_num_parameters();
    if (s1->get_parameter(0) != s2->get_parameter(0))
        return false;
    // position 1 contains the IDX of the datatype in a mutually recursive definition.
    for (unsigned i = 2; i < num_params; i++) {
        if (s1->get_parameter(i) != s2->get_parameter(i))
            return false;
    }
    return true;
}

void datatype_util::display_datatype(sort *s0, std::ostream& strm) {
    ast_mark mark;
    ptr_buffer<sort> todo;
    SASSERT(is_datatype(s0));
    strm << s0->get_name() << " where\n";
    todo.push_back(s0);
    mark.mark(s0, true);
    while (!todo.empty()) {
        sort* s = todo.back();
        todo.pop_back();
        strm << s->get_name() << " =\n";

        ptr_vector<func_decl> const & cnstrs = *get_datatype_constructors(s);
        for (unsigned i = 0; i < cnstrs.size(); ++i) {
            func_decl* cns = cnstrs[i];
            func_decl* rec = get_constructor_recognizer(cns);
            strm << "  " << cns->get_name() << " :: " << rec->get_name() << " :: ";
            ptr_vector<func_decl> const & accs = *get_constructor_accessors(cns);
            for (unsigned j = 0; j < accs.size(); ++j) {
                func_decl* acc = accs[j];
                sort* s1 = acc->get_range();
                strm << "(" << acc->get_name() << ": " << s1->get_name() << ") "; 
                if (is_datatype(s1) && are_siblings(s1, s0) && !mark.is_marked(s1)) {
                        mark.mark(s1, true);
                        todo.push_back(s1);
                }          
            }
            strm << "\n";
        }
    }

}

bool datatype_util::is_func_decl(datatype_op_kind k, unsigned num_params, parameter const* params, func_decl* f) {
    bool eq = 
        f->get_decl_kind() == k &&
        f->get_family_id() == m_family_id &&
        f->get_num_parameters() == num_params;
    for (unsigned i = 0; eq && i < num_params; ++i) {
        eq = params[i] == f->get_parameter(i);
    }
    return eq;
}

bool datatype_util::is_constructor_of(unsigned num_params, parameter const* params, func_decl* f) {
    return 
        num_params == 2 &&
        m_family_id == f->get_family_id() &&
        OP_DT_CONSTRUCTOR == f->get_decl_kind() &&
        2 == f->get_num_parameters() &&
        params[0] == f->get_parameter(0) &&
        params[1] == f->get_parameter(1);
}


#endif<|MERGE_RESOLUTION|>--- conflicted
+++ resolved
@@ -857,34 +857,19 @@
     //   2) each type T_i is not recursive or contains a constructor that does not depend on T
     ptr_vector<func_decl> const & constructors = *get_datatype_constructors(ty);
     // step 1)
-<<<<<<< HEAD
     unsigned sz = constructors.size();
-    ++m_start;
-    for (unsigned j = 0; j < sz; ++j) {        
-        func_decl * c = constructors[(j + m_start) % sz];
-=======
-    unsigned sz = constructors->size();
     unsigned start = ++m_start;
     for (unsigned j = 0; j < sz; ++j) {        
-        func_decl * c = (*constructors)[(j + start) % sz];
->>>>>>> a7ef33c1
+        func_decl * c = constructors[(j + start) % sz];
         unsigned num_args = c->get_arity();
         unsigned i = 0;
-        for (; i < num_args; i++) {
-            sort * T_i = c->get_domain(i);
-            if (is_datatype(T_i))
-                break;
-        }
+        for (; i < num_args && !is_datatype(c->get_domain(i)); i++) {};
         if (i == num_args)
             return c;
     }
     // step 2)
     for (unsigned j = 0; j < sz; ++j) {        
-<<<<<<< HEAD
-        func_decl * c = constructors[(j + m_start) % sz];
-=======
         func_decl * c = (*constructors)[(j + start) % sz];
->>>>>>> a7ef33c1
         TRACE("datatype_util_bug", tout << "non_rec_constructor c: " << c->get_name() << "\n";);
         unsigned num_args = c->get_arity();
         unsigned i = 0;
