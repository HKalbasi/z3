--- conflicted
+++ resolved
@@ -27,17 +27,10 @@
 #include "ast/ast_pp.h"
 #include "ast/recurse_expr_def.h"
 
-<<<<<<< HEAD
 
 macro_manager::macro_manager(ast_manager & m):
     m(m),
     m_util(m),
-=======
-macro_manager::macro_manager(ast_manager & m, simplifier & s) :
-    m_manager(m),
-    m_simplifier(s),
-    m_util(m, s),
->>>>>>> b8a81bcb
     m_decls(m),
     m_macros(m),
     m_macro_prs(m),
@@ -70,14 +63,9 @@
     for (unsigned i = old_sz; i < sz; i++) {
         m_decl2macro.erase(m_decls.get(i));
         m_deps.erase(m_decls.get(i));
-<<<<<<< HEAD
         if (m.proofs_enabled())
-=======
-        if (m_manager.proofs_enabled()) {
->>>>>>> b8a81bcb
             m_decl2macro_pr.erase(m_decls.get(i));
-            m_decl2macro_dep.erase(m_decls.get(i));
-        }
+        m_decl2macro_dep.erase(m_decls.get(i));
     }
     m_decls.shrink(old_sz);
     m_macros.shrink(old_sz);
@@ -107,13 +95,8 @@
     m_deps.reset();
 }
 
-<<<<<<< HEAD
-bool macro_manager::insert(func_decl * f, quantifier * q, proof * pr) {
+bool macro_manager::insert(func_decl * f, quantifier * q, proof * pr, expr_dependency* dep) {
     TRACE("macro_insert", tout << "trying to create macro: " << f->get_name() << "\n" << mk_pp(q, m) << "\n";);
-=======
-bool macro_manager::insert(func_decl * f, quantifier * m, proof * pr, expr_dependency * dep) {
-    TRACE("macro_insert", tout << "trying to create macro: " << f->get_name() << "\n" << mk_pp(m, m_manager) << "\n";);
->>>>>>> b8a81bcb
 
     // if we already have a macro for f then return false;
     if (m_decls.contains(f)) {
@@ -227,7 +210,6 @@
     return f;
 }
 
-<<<<<<< HEAD
 struct macro_manager::macro_expander_cfg : public default_rewriter_cfg {
     ast_manager& m; 
     macro_manager& mm;
@@ -244,46 +226,6 @@
     br_status reduce_app(func_decl * f, unsigned num, expr * const * args, expr_ref & result, proof_ref & result_pr) {
         result_pr = 0;
         return BR_FAILED;
-=======
-macro_manager::macro_expander::macro_expander(ast_manager & m, macro_manager & mm, simplifier & s):
-    simplifier(m),
-    m_macro_manager(mm),
-    m_used_macro_dependencies(m) {
-    // REMARK: theory simplifier should not be used by macro_expander...
-    // is_arith_macro rewrites a quantifer such as:
-    //   forall (x Int) (= (+ x (+ (f x) 1)) 2)
-    // into
-    //   forall (x Int) (= (f x) (+ 1 (* -1 x)))
-    // The goal is to make simple macro detection detect the arith macro.
-    // The arith simplifier will undo this transformation.
-    // borrow_plugins(s);
-    enable_ac_support(false);
-}
-
-macro_manager::macro_expander::~macro_expander() {
-    // release_plugins();
-}
-
-void macro_manager::macro_expander::reduce1_quantifier(quantifier * q) {
-    simplifier::reduce1_quantifier(q);
-    // If a macro was expanded in a pattern, we must erase it since it may not be a valid pattern anymore.
-    // The MAM assumes valid patterns, and it crashes if invalid patterns are provided.
-    // For example, it will crash if the pattern does not contain all variables.
-    //
-    // Alternative solution: use pattern_validation to check if the pattern is still valid.
-    // I'm not sure if this is a good solution, since the pattern may be meaningless after the macro expansion.
-    // So, I'm just erasing them.
-    expr *  new_q_expr = 0;
-    proof * new_q_pr = 0;
-    get_cached(q, new_q_expr, new_q_pr);
-    if (!is_quantifier(new_q_expr))
-        return;
-    quantifier * new_q = to_quantifier(new_q_expr);
-    bool erase_patterns = false;
-    if (q->get_num_patterns() != new_q->get_num_patterns() ||
-        q->get_num_no_patterns() != new_q->get_num_no_patterns()) {
-        erase_patterns = true;
->>>>>>> b8a81bcb
     }
 
     bool reduce_quantifier(quantifier * old_q, 
@@ -316,7 +258,6 @@
         return erase_patterns;
     }
 
-<<<<<<< HEAD
     bool get_subst(expr * _n, expr* & r, proof* & p) {
         if (!is_app(_n))
             return false;
@@ -359,47 +300,6 @@
                 p = 0;
             }
             return true;
-=======
-bool macro_manager::macro_expander::get_subst(expr * _n, expr_ref & r, proof_ref & p) {
-    if (!is_app(_n))
-        return false;
-    app * n = to_app(_n);
-    quantifier * q = 0;
-    func_decl * d  = n->get_decl();
-    TRACE("macro_manager_bug", tout << "trying to expand:\n" << mk_pp(n, m) << "\nd:\n" << d->get_name() << "\n";);
-    if (m_macro_manager.m_decl2macro.find(d, q)) {
-        TRACE("macro_manager", tout << "expanding: " << mk_pp(n, m) << "\n";);
-        app * head = 0;
-        expr * def = 0;
-        m_macro_manager.get_head_def(q, d, head, def);
-        unsigned num = n->get_num_args();
-        SASSERT(head && def);
-        ptr_buffer<expr> subst_args;
-        subst_args.resize(num, 0);
-        for (unsigned i = 0; i < num; i++) {
-            var * v = to_var(head->get_arg(i));
-            SASSERT(v->get_idx() < num);
-            unsigned nidx = num - v->get_idx() - 1;
-            SASSERT(subst_args[nidx] == 0);
-            subst_args[nidx] = n->get_arg(i);
-        }
-        var_subst s(m);
-        s(def, num, subst_args.c_ptr(), r);
-        if (m.proofs_enabled()) {
-            expr_ref instance(m);
-            s(q->get_expr(), num, subst_args.c_ptr(), instance);
-            proof * qi_pr = m.mk_quant_inst(m.mk_or(m.mk_not(q), instance), num, subst_args.c_ptr());
-            proof * q_pr  = 0;
-            m_macro_manager.m_decl2macro_pr.find(d, q_pr);
-            SASSERT(q_pr != 0);
-            proof * prs[2] = { qi_pr, q_pr };
-            p = m.mk_unit_resolution(2, prs);
-        }
-        else {
-            p = 0;
-            expr_dependency * ed = m_macro_manager.m_decl2macro_dep.find(d);
-            m_used_macro_dependencies = m.mk_join(m_used_macro_dependencies, ed);
->>>>>>> b8a81bcb
         }
         return false;
     }
@@ -417,36 +317,21 @@
 void macro_manager::expand_macros(expr * n, proof * pr, expr_dependency * dep, expr_ref & r, proof_ref & new_pr, expr_dependency_ref & new_dep) {
     if (has_macros()) {
         // Expand macros with "real" proof production support (NO rewrite*)
-<<<<<<< HEAD
         expr_ref old_n(m);
         proof_ref old_pr(m);
         old_n  = n;
         old_pr = pr;
         bool change = false;
-=======
-        expr_ref old_n(m_manager);
-        proof_ref old_pr(m_manager);
-        expr_dependency_ref old_dep(m_manager);
-        old_n  = n;
-        old_pr = pr;
-        old_dep = dep;
->>>>>>> b8a81bcb
         for (;;) {
             macro_expander_rw proc(m, *this);
             proof_ref n_eq_r_pr(m);
             TRACE("macro_manager_bug", tout << "expand_macros:\n" << mk_pp(n, m) << "\n";);
             proc(old_n, r, n_eq_r_pr);
-<<<<<<< HEAD
             new_pr = m.mk_modus_ponens(old_pr, n_eq_r_pr);
-=======
-            new_pr = m_manager.mk_modus_ponens(old_pr, n_eq_r_pr);
-            new_dep = m_manager.mk_join(old_dep, proc.m_used_macro_dependencies);
->>>>>>> b8a81bcb
             if (r.get() == old_n.get())
                 break;
             old_n  = r;
             old_pr = new_pr;
-<<<<<<< HEAD
             change = true;
         }
         // apply th_rewrite to the result.
@@ -456,9 +341,6 @@
             expr_ref r1(r, m);
             rw(r1, r, rw_pr);
             new_pr = m.mk_modus_ponens(new_pr, rw_pr);
-=======
-            old_dep = new_dep;
->>>>>>> b8a81bcb
         }
     }
     else {
