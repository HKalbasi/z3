/*++
Copyright (c) 2011 Microsoft Corporation

Module Name:

    bv_rewriter.cpp

Abstract:

    Basic rewriting rules for bit-vectors

Author:

    Leonardo (leonardo) 2011-04-14

Notes:

--*/
#include"bv_rewriter.h"
#include"bv_rewriter_params.hpp"
#include"poly_rewriter_def.h"
#include"ast_smt2_pp.h"
#include"bit_blaster/bit_blaster.h"


void bv_rewriter::updt_local_params(params_ref const & _p) {
    bv_rewriter_params p(_p);
    m_hi_div0 = p.hi_div0();
    m_elim_sign_ext = p.elim_sign_ext();
    m_mul2concat = p.mul2concat();
    m_bit2bool = p.bit2bool();
    m_trailing = p.bv_trailing();
    m_blast_eq_value = p.blast_eq_value();
    m_split_concat_eq = p.split_concat_eq();
    m_udiv2mul = p.udiv2mul();
    m_bvnot2arith = p.bvnot2arith();
    m_bv_sort_ac = p.bv_sort_ac();
    m_mkbv2num = _p.get_bool("mkbv2num", false);
}

void bv_rewriter::updt_params(params_ref const & p) {
    poly_rewriter<bv_rewriter_core>::updt_params(p);
    updt_local_params(p);
}

void bv_rewriter::get_param_descrs(param_descrs & r) {
    poly_rewriter<bv_rewriter_core>::get_param_descrs(r);
    bv_rewriter_params::collect_param_descrs(r);
#ifndef _EXTERNAL_RELEASE
    r.insert("mkbv2num", CPK_BOOL, "(default: false) convert (mkbv [true/false]*) into a numeral");
#endif
}

br_status bv_rewriter::mk_app_core(func_decl * f, unsigned num_args, expr * const * args, expr_ref & result) {
    SASSERT(f->get_family_id() == get_fid());

    switch(f->get_decl_kind()) {
    case OP_BIT0: SASSERT(num_args == 0); result = m_util.mk_numeral(0, 1); return BR_DONE;
    case OP_BIT1: SASSERT(num_args == 0); result = m_util.mk_numeral(1, 1); return BR_DONE;
    case OP_ULEQ:
        SASSERT(num_args == 2);
        return mk_ule(args[0], args[1], result);
    case OP_UGEQ:
        SASSERT(num_args == 2);
        return mk_uge(args[0], args[1], result);
    case OP_ULT:
        SASSERT(num_args == 2);
        return mk_ult(args[0], args[1], result);
    case OP_UGT:
        SASSERT(num_args == 2);
        return mk_ult(args[1], args[0], result);
    case OP_SLEQ:
        SASSERT(num_args == 2);
        return mk_sle(args[0], args[1], result);
    case OP_SGEQ:
        SASSERT(num_args == 2);
        return mk_sge(args[0], args[1], result);
    case OP_SLT:
        SASSERT(num_args == 2);
        return mk_slt(args[0], args[1], result);
    case OP_SGT:
        SASSERT(num_args == 2);
        return mk_slt(args[1], args[0], result);
    case OP_BADD:
        SASSERT(num_args > 0);
        return mk_bv_add(num_args, args, result);
    case OP_BMUL:
        SASSERT(num_args > 0);
        return mk_bv_mul(num_args, args, result);
    case OP_BSUB:
        SASSERT(num_args > 0);
        return mk_sub(num_args, args, result);
    case OP_BNEG:
        SASSERT(num_args == 1);
        return mk_uminus(args[0], result);
    case OP_BSHL:
        SASSERT(num_args == 2);
        return mk_bv_shl(args[0], args[1], result);
    case OP_BLSHR:
        SASSERT(num_args == 2);
        return mk_bv_lshr(args[0], args[1], result);
    case OP_BASHR:
        SASSERT(num_args == 2);
        return mk_bv_ashr(args[0], args[1], result);
    case OP_BSDIV:
        SASSERT(num_args == 2);
        return mk_bv_sdiv(args[0], args[1], result);
    case OP_BUDIV:
        SASSERT(num_args == 2);
        return mk_bv_udiv(args[0], args[1], result);
    case OP_BSREM:
        SASSERT(num_args == 2);
        return mk_bv_srem(args[0], args[1], result);
    case OP_BUREM:
        SASSERT(num_args == 2);
        return mk_bv_urem(args[0], args[1], result);
    case OP_BSMOD:
        SASSERT(num_args == 2);
        return mk_bv_smod(args[0], args[1], result);
    case OP_BSDIV_I:
        SASSERT(num_args == 2);
        return mk_bv_sdiv_i(args[0], args[1], result);
    case OP_BUDIV_I:
        SASSERT(num_args == 2);
        return mk_bv_udiv_i(args[0], args[1], result);
    case OP_BSREM_I:
        SASSERT(num_args == 2);
        return mk_bv_srem_i(args[0], args[1], result);
    case OP_BUREM_I:
        SASSERT(num_args == 2);
        return mk_bv_urem_i(args[0], args[1], result);
    case OP_BSMOD_I:
        SASSERT(num_args == 2);
        return mk_bv_smod_i(args[0], args[1], result);
    case OP_CONCAT:
        return mk_concat(num_args, args, result);
    case OP_EXTRACT:
        SASSERT(num_args == 1);
        return mk_extract(m_util.get_extract_high(f), m_util.get_extract_low(f), args[0], result);
    case OP_REPEAT:
        SASSERT(num_args == 1);
        return mk_repeat(f->get_parameter(0).get_int(), args[0], result);
    case OP_ZERO_EXT:
        SASSERT(num_args == 1);
        return mk_zero_extend(f->get_parameter(0).get_int(), args[0], result);
    case OP_SIGN_EXT:
        SASSERT(num_args == 1);
        return mk_sign_extend(f->get_parameter(0).get_int(), args[0], result);
    case OP_BOR:
        return mk_bv_or(num_args, args, result);
    case OP_BXOR:
        return mk_bv_xor(num_args, args, result);
    case OP_BNOT:
        SASSERT(num_args == 1);
        return mk_bv_not(args[0], result);
    case OP_BAND:
        return mk_bv_and(num_args, args, result);
    case OP_BNAND:
        return mk_bv_nand(num_args, args, result);
    case OP_BNOR:
        return mk_bv_nor(num_args, args, result);
    case OP_BXNOR:
        return mk_bv_xnor(num_args, args, result);
    case OP_ROTATE_LEFT:
        SASSERT(num_args == 1);
        return mk_bv_rotate_left(f->get_parameter(0).get_int(), args[0], result);
    case OP_ROTATE_RIGHT:
        SASSERT(num_args == 1);
        return mk_bv_rotate_right(f->get_parameter(0).get_int(), args[0], result);
    case OP_EXT_ROTATE_LEFT:
        SASSERT(num_args == 2);
        return mk_bv_ext_rotate_left(args[0], args[1], result);
    case OP_EXT_ROTATE_RIGHT:
        SASSERT(num_args == 2);
        return mk_bv_ext_rotate_right(args[0], args[1], result);
    case OP_BV2INT:
        SASSERT(num_args == 1);
        return mk_bv2int(args[0], result);
    case OP_INT2BV:
        SASSERT(num_args == 1);
        return mk_int2bv(m_util.get_bv_size(f->get_range()), args[0], result);
    case OP_BREDOR:
        SASSERT(num_args == 1);
        return mk_bv_redor(args[0], result);
    case OP_BREDAND:
        SASSERT(num_args == 1);
        return mk_bv_redand(args[0], result);
    case OP_BCOMP:
        SASSERT(num_args == 2);
        return mk_bv_comp(args[0], args[1], result);
    case OP_MKBV:
        return mk_mkbv(num_args, args, result);
<<<<<<< HEAD
    case OP_BUMUL_NO_OVFL:
        SASSERT(num_args == 2);
        return mk_bv_umul_no_ovfl(args[0], args[1], result);
    case OP_BSMUL_NO_OVFL:
        SASSERT(num_args == 2);
        return mk_bv_smul_no_ovfl(args[0], args[1], result);        
    case OP_BSMUL_NO_UDFL: 
        SASSERT(num_args == 2);
        return mk_bv_smul_no_udfl(args[0], args[1], result);        
=======
    case OP_BSMUL_NO_OVFL:
        return mk_bvsmul_no_overflow(num_args, args, result);
    case OP_BUMUL_NO_OVFL:
        return mk_bvumul_no_overflow(num_args, args, result);
    case OP_BSMUL_NO_UDFL:
        return mk_bvsmul_no_underflow(num_args, args, result);
>>>>>>> 70301ad3
    default:
        return BR_FAILED;
    }
}

br_status bv_rewriter::mk_ule(expr * a, expr * b, expr_ref & result) {
    return mk_leq_core(false, a, b, result);
}

br_status bv_rewriter::mk_uge(expr * a, expr * b, expr_ref & result) {
    br_status st = mk_ule(b, a, result);
    if (st != BR_FAILED)
        return st;
    result = m_util.mk_ule(b, a);
    return BR_DONE;
}

br_status bv_rewriter::mk_ult(expr * a, expr * b, expr_ref & result) {
    result = m().mk_not(m_util.mk_ule(b, a));
    return BR_REWRITE2;
}

br_status bv_rewriter::mk_sle(expr * a, expr * b, expr_ref & result) {
    return mk_leq_core(true, a, b, result);
}

br_status bv_rewriter::mk_sge(expr * a, expr * b, expr_ref & result) {
    br_status st = mk_sle(b, a, result);
    if (st != BR_FAILED)
        return st;
    result = m_util.mk_sle(b, a);
    return BR_DONE;
}

br_status bv_rewriter::mk_slt(expr * a, expr * b, expr_ref & result) {
    result = m().mk_not(m_util.mk_sle(b, a));
    return BR_REWRITE2;
}

br_status bv_rewriter::mk_leq_core(bool is_signed, expr * a, expr * b, expr_ref & result) {

    numeral r1, r2, r3;
    unsigned sz;
    bool is_num1     = is_numeral(a, r1, sz);
    bool is_num2     = is_numeral(b, r2, sz);

    if (a == b) {
        result = m().mk_true();
        return BR_DONE;
    }

    if (is_num1)
        r1 = m_util.norm(r1, sz, is_signed);
    if (is_num2)
        r2 = m_util.norm(r2, sz, is_signed);

    if (is_num1 && is_num2) {
        result = r1 <= r2 ? m().mk_true() : m().mk_false();
        return BR_DONE;
    }

    numeral lower, upper;

    if (is_num1 || is_num2) {
        if (is_signed) {
            lower = - rational::power_of_two(sz - 1);
            upper =   rational::power_of_two(sz - 1) - numeral(1);
        }
        else {
            lower = numeral(0);
            upper = rational::power_of_two(sz) - numeral(1);
        }
    }

    if (is_num2) {
        if (r2 == lower) {
            result = m().mk_eq(a, b);
            return BR_REWRITE1;
        }
        if (r2 == upper) {
            result = m().mk_true();
            return BR_DONE;
        }
    }

    if (is_num1) {
        // 0 <= b is true
        if (r1 == lower) {
            result = m().mk_true();
            return BR_DONE;
        }

        // 2^n-1 <= b is a = b
        if (r1 == upper) {
            result = m().mk_eq(a, b);
            return BR_REWRITE1;
        }
    }

    expr* a1, *a2, *a3, *a4, *a5, *a6;
    // (bvsle (- x (srem x c1)) c2) -> (bvsle x (+ c1 c2 - 1))
    // (bvsle (+ x (* -1 (srem_i x c1))) c2)
    // pre: (and (> c1 0) (> c2 0) (= c2 % c1 0) (<= (+ c1 c2 -1) max_int))
    if (is_signed && is_num2 && m_util.is_bv_add(a, a1, a2) &&
        m_util.is_bv_mul(a2, a3, a4) && is_numeral(a3, r1, sz) &&
        m_util.norm(r1, sz, is_signed).is_minus_one() &&
        m_util.is_bv_sremi(a4, a5, a6) && is_numeral(a6, r1, sz) &&
        (r1 = m_util.norm(r1, sz, is_signed), r1.is_pos()) &&
        r2.is_pos() &&
        (r2 % r1).is_zero() && r1 + r2 - rational::one() < rational::power_of_two(sz-1)) {
        result = m_util.mk_sle(a1, m_util.mk_numeral(r1 + r2 - rational::one(), sz));
        return BR_REWRITE2;
    }

#if 0
    if (!is_signed && m_util.is_concat(b) && to_app(b)->get_num_args() == 2 && m_util.is_zero(to_app(b)->get_arg(0))) {
        //
        // a <=_u (concat 0 c) --->  a[h:l] = 0 && a[l-1:0] <=_u c
        //
        expr * b_1 = to_app(b)->get_arg(0);
        expr * b_2 = to_app(b)->get_arg(1);
        unsigned sz1 = get_bv_size(b_1);
        unsigned sz2 = get_bv_size(b_2);
        result = m().mk_and(m().mk_eq(m_mk_extract(sz2+sz1-1, sz2, a), b_1),
                            m_util.mk_ule(m_mk_extract(sz2-1, 0, a), b_2));
        return BR_REWRITE3;
    }
#else
    if (!is_signed) {
        // Extended version of the rule above using is_zero_bit.
        // It also catches examples atoms such as:
        //
        // a <=_u #x000f
        //
        unsigned bv_sz = m_util.get_bv_size(b);
        unsigned i     = bv_sz;
        unsigned first_non_zero = UINT_MAX;
        while (i > 0) {
            --i;
            if (!is_zero_bit(b, i)) {
                first_non_zero = i;
                break;
            }
        }

        if (first_non_zero == UINT_MAX) {
            // all bits are zero
            result = m().mk_eq(a, m_util.mk_numeral(numeral(0), bv_sz));
            return BR_REWRITE1;
        }
        else if (first_non_zero < bv_sz - 1) {
            result = m().mk_and(m().mk_eq(m_mk_extract(bv_sz - 1, first_non_zero + 1, a), m_util.mk_numeral(numeral(0), bv_sz - first_non_zero - 1)),
                                m_util.mk_ule(m_mk_extract(first_non_zero, 0, a), m_mk_extract(first_non_zero, 0, b)));
            return BR_REWRITE3;
        }

    }
#endif


    // Investigate if we need:
    //
    // k <=_s (concat 0 a) <=> (k[u:l] = 0 && k[l-1:0] <=_u a) || k[u:u] = bv1
    //
    // (concat 0 a) <=_s k <=> k[u:u] = bv0 && (k[u:l] != 0 || a <=_u k[l-1:0])
    //
    // (concat 0 a) <=_u k <=> k[u:l] != 0 || a <=_u k[l-1:0]
    //
    return BR_FAILED;
}

br_status bv_rewriter::mk_extract(unsigned high, unsigned low, expr * arg, expr_ref & result) {
    unsigned sz = get_bv_size(arg);
    SASSERT(sz > 0);

    if (low == 0 && high == sz - 1) {
        result = arg;
        return BR_DONE;
    }

    numeral v;
    if (is_numeral(arg, v, sz)) {
        sz = high - low + 1;
        if (v.is_neg())
            mod(v, rational::power_of_two(sz), v);
        if (v.is_uint64()) {
            uint64 u  = v.get_uint64();
            uint64 e  = shift_right(u, low) & (shift_left(1ull, sz) - 1ull);
            result    = mk_numeral(numeral(e, numeral::ui64()), sz);
            return BR_DONE;
        }
        div(v, rational::power_of_two(low), v);
        result = mk_numeral(v, sz);
        return BR_DONE;
    }

    // (extract[high:low] (extract[high2:low2] x)) == (extract[high+low2 : low+low2] x)
    if (m_util.is_extract(arg)) {
        unsigned low2 = m_util.get_extract_low(arg);
        result = m_mk_extract(high + low2, low + low2, to_app(arg)->get_arg(0));
        return BR_DONE;
    }

    // (extract (concat ....)) --> (concat (extract ...) ... (extract ...) )
    if (m_util.is_concat(arg)) {
        unsigned num  = to_app(arg)->get_num_args();
        unsigned idx  = sz;
        for (unsigned i = 0; i < num; i++) {
            expr * curr      = to_app(arg)->get_arg(i);
            unsigned curr_sz = get_bv_size(curr);
            idx -= curr_sz;
            if (idx > high)
                continue;
            // found first argument
            if (idx <= low) {
                // result is a fragment of this argument
                if (low == idx && high - idx == curr_sz - 1) {
                    result = curr;
                    return BR_DONE;
                }
                else {
                    result = m_mk_extract(high - idx, low - idx, curr);
                    return BR_REWRITE1;
                }
            }
            else {
                // look for remaining arguments
                ptr_buffer<expr> new_args;
                bool used_extract = false;
                if (high - idx == curr_sz - 1) {
                    new_args.push_back(curr);
                }
                else {
                    used_extract = true;
                    new_args.push_back(m_mk_extract(high - idx, 0, curr));
                }
                for (unsigned j = i + 1; j < num; j++) {
                    curr = to_app(arg)->get_arg(j);
                    unsigned curr_sz = get_bv_size(curr);
                    idx -= curr_sz;
                    if (idx > low) {
                        new_args.push_back(curr);
                        continue;
                    }
                    if (idx == low) {
                        new_args.push_back(curr);
                        result = m_util.mk_concat(new_args.size(), new_args.c_ptr());
                        return used_extract ? BR_REWRITE2 : BR_DONE;
                    }
                    new_args.push_back(m_mk_extract(curr_sz - 1, low - idx, curr));
                    result = m_util.mk_concat(new_args.size(), new_args.c_ptr());
                    return BR_REWRITE2;
                }
                UNREACHABLE();
            }
        }
        UNREACHABLE();
    }

    if (m_util.is_bv_not(arg) ||
        m_util.is_bv_or(arg)  ||
        m_util.is_bv_xor(arg) ||
        (low == 0 && (m_util.is_bv_add(arg) ||
                      m_util.is_bv_mul(arg)))) {
        ptr_buffer<expr> new_args;
        unsigned num = to_app(arg)->get_num_args();
        for (unsigned i = 0; i < num; i++) {
            expr * curr = to_app(arg)->get_arg(i);
            new_args.push_back(m_mk_extract(high, low, curr));
        }
        result = m().mk_app(get_fid(), to_app(arg)->get_decl()->get_decl_kind(), new_args.size(), new_args.c_ptr());
        return BR_REWRITE2;
    }

    if (m().is_ite(arg)) {
        result = m().mk_ite(to_app(arg)->get_arg(0),
                            m_mk_extract(high, low, to_app(arg)->get_arg(1)),
                            m_mk_extract(high, low, to_app(arg)->get_arg(2)));
        return BR_REWRITE2;
    }

    return BR_FAILED;
}

br_status bv_rewriter::mk_bv_shl(expr * arg1, expr * arg2, expr_ref & result) {
    numeral r1, r2;
    unsigned bv_size = get_bv_size(arg1);
    unsigned sz;

    if (is_numeral(arg2, r2, sz)) {
        if (r2.is_zero()) {
            // x << 0  ==  x
            result = arg1;
            return BR_DONE;
        }

        if (r2 >= numeral(bv_size)) {
            result = mk_numeral(0, bv_size);
            return BR_DONE;
        }

        if (is_numeral(arg1, r1, sz)) {
            if (bv_size <= 64) {
                SASSERT(r1.is_uint64() && r2.is_uint64());
                SASSERT(r2.get_uint64() < bv_size);

                uint64 r = shift_left(r1.get_uint64(), r2.get_uint64());
                numeral rn(r, numeral::ui64());
                rn = m_util.norm(rn, bv_size);
                result   = mk_numeral(rn, bv_size);
                return BR_DONE;
            }


            SASSERT(r2 < numeral(bv_size));
            SASSERT(r2.is_unsigned());
            r1 = m_util.norm(r1 * rational::power_of_two(r2.get_unsigned()), bv_size);
            result = mk_numeral(r1, bv_size);
            return BR_DONE;
        }

        SASSERT(r2.is_pos());
        SASSERT(r2 < numeral(bv_size));
        // (bvshl x k) -> (concat (extract [n-1-k:0] x) bv0:k)
        unsigned k = r2.get_unsigned();
        expr * new_args[2] = { m_mk_extract(bv_size - k - 1, 0, arg1),
                               mk_numeral(0, k) };
        result = m_util.mk_concat(2, new_args);
        return BR_REWRITE2;
    }

    return BR_FAILED;
}

br_status bv_rewriter::mk_bv_lshr(expr * arg1, expr * arg2, expr_ref & result) {
    numeral r1, r2;
    unsigned bv_size = get_bv_size(arg1);
    unsigned sz;

    if (is_numeral(arg2, r2, sz)) {
        if (r2.is_zero()) {
            // x >> 0 == x
            result = arg1;
            return BR_DONE;
        }

        if (r2 >= numeral(bv_size)) {
            result = mk_numeral(0, bv_size);
            return BR_DONE;
        }

        if (is_numeral(arg1, r1, sz)) {
            if (bv_size <= 64) {
                SASSERT(r1.is_uint64());
                SASSERT(r2.is_uint64());
                uint64 r = shift_right(r1.get_uint64(), r2.get_uint64());
                numeral rn(r, numeral::ui64());
                rn = m_util.norm(rn, bv_size);
                result = mk_numeral(rn, bv_size);
                return BR_DONE;
            }

            SASSERT(r2.is_unsigned());
            unsigned sh = r2.get_unsigned();
            div(r1, rational::power_of_two(sh), r1);
            result = mk_numeral(r1, bv_size);
            return BR_DONE;
        }

        SASSERT(r2.is_pos());
        SASSERT(r2 < numeral(bv_size));
        // (bvlshr x k) -> (concat bv0:k (extract [n-1:k] x))
        SASSERT(r2.is_unsigned());
        unsigned k = r2.get_unsigned();
        expr * new_args[2] = { mk_numeral(0, k),
                               m_mk_extract(bv_size - 1, k, arg1) };
        result = m_util.mk_concat(2, new_args);
        return BR_REWRITE2;
    }

    return BR_FAILED;
}

br_status bv_rewriter::mk_bv_ashr(expr * arg1, expr * arg2, expr_ref & result) {
    numeral r1, r2;
    unsigned bv_size = get_bv_size(arg1);
    SASSERT(bv_size > 0);
    bool is_num2 = is_numeral(arg2, r2, bv_size);

    if (is_num2 && r2.is_zero()) {
        result = arg1;
        return BR_DONE;
    }

    bool is_num1 = is_numeral(arg1, r1, bv_size);

    if (bv_size <= 64 && is_num1 && is_num2) {
        uint64 n1      = r1.get_uint64();
        uint64 n2_orig = r2.get_uint64();
        uint64 n2      = n2_orig % bv_size;
        SASSERT(n2 < bv_size);
        uint64 r       = shift_right(n1, n2);
        bool   sign    = (n1 & shift_left(1ull, bv_size - 1ull)) != 0;
        if (n2_orig > n2) {
            if (sign) {
                r = shift_left(1ull, bv_size) - 1ull;
            }
            else {
                r = 0;
            }
        }
        else if (sign) {
            uint64 allone  = shift_left(1ull, bv_size) - 1ull;
            uint64 mask    = ~(shift_left(1ull, bv_size - n2) - 1ull);
            mask          &= allone;
            r |= mask;
        }
        result = mk_numeral(numeral(r, numeral::ui64()), bv_size);
        return BR_DONE;
    }

    if (is_num1 && is_num2 && numeral(bv_size) <= r2) {
        if (m_util.has_sign_bit(r1, bv_size))
            result = mk_numeral(rational::power_of_two(bv_size) - numeral(1), bv_size);
        else
            result = mk_numeral(0, bv_size);
        return BR_DONE;
    }

    if (is_num1 && is_num2) {
        SASSERT(r2 < numeral(bv_size));
        bool   sign = m_util.has_sign_bit(r1, bv_size);
        div(r1, rational::power_of_two(r2.get_unsigned()), r1);
        if (sign) {
            // pad ones.
            numeral p(1);
            for (unsigned i = 0; i < bv_size; ++i) {
                if (r1 < p) {
                    r1 += p;
                }
                p *= numeral(2);
            }
        }
        result = mk_numeral(r1, bv_size);
        return BR_DONE;
    }

    // (bvashr (bvashr x r1) r2) --> (bvashr x r1+r2)
    if (is_num2 && m_util.is_bv_ashr(arg1) && is_numeral(to_app(arg1)->get_arg(1), r1, bv_size)) {
        r1 += r2;
        if (r1 > numeral(bv_size))
            r1 = numeral(bv_size);
        result = m().mk_app(get_fid(), OP_BASHR,
                            to_app(arg1)->get_arg(0),
                            mk_numeral(r1, bv_size));
        return BR_REWRITE1; // not really needed at this time.
    }

#if 0
    // (bvashr x k) --> (concat extract[sz-1:sz-1](x) ... extract[sz-1:sz-1](x) extract[sz-1:k](x))
    if (is_num2) {
        ptr_buffer<expr> new_args;
        if (r2 > numeral(bv_size))
            r2 = numeral(bv_size);
        SASSERT(r2 <= numeral(bv_size));
        unsigned k  = r2.get_unsigned();
        expr * sign = m_mk_extract(bv_size-1, bv_size-1, arg1);
        for (unsigned i = 0; i < k; i++)
            new_args.push_back(sign);
        if (k != bv_size)
            new_args.push_back(m_mk_extract(bv_size-1, k, arg1));
        result = m_util.mk_concat(new_args.size(), new_args.c_ptr());
        return BR_REWRITE2;
    }
#endif

    return BR_FAILED;
}

br_status bv_rewriter::mk_bv_sdiv_core(expr * arg1, expr * arg2, bool hi_div0, expr_ref & result) {
    numeral r1, r2;
    unsigned bv_size;

    if (is_numeral(arg2, r2, bv_size)) {
        r2 = m_util.norm(r2, bv_size, true);
        if (r2.is_zero()) {
            if (!hi_div0) {
                result = m().mk_app(get_fid(), OP_BSDIV0, arg1);
                return BR_REWRITE1;
            }
            else {
                // The "hardware interpretation" for (bvsdiv x 0) is (ite (bvslt x #x0000) #x0001 #xffff)
                result = m().mk_ite(m().mk_app(get_fid(), OP_SLT, arg1, mk_numeral(0, bv_size)),
                                    mk_numeral(1, bv_size),
                                    mk_numeral(rational::power_of_two(bv_size) - numeral(1), bv_size));
                return BR_REWRITE2;
            }
        }

        if (r2.is_one()) {
            result = arg1;
            return BR_DONE;
        }

        if (!r2.is_zero() && is_numeral(arg1, r1, bv_size)) {
            r1 = m_util.norm(r1, bv_size, true);
            result = mk_numeral(machine_div(r1, r2), bv_size);
            return BR_DONE;
        }

        result = m().mk_app(get_fid(), OP_BSDIV_I, arg1, arg2);
        return BR_DONE;
    }

    if (hi_div0) {
        result = m().mk_app(get_fid(), OP_BSDIV_I, arg1, arg2);
        return BR_DONE;
    }

    bv_size = get_bv_size(arg2);
    result = m().mk_ite(m().mk_eq(arg2, mk_numeral(0, bv_size)),
                        m().mk_app(get_fid(), OP_BSDIV0, arg1),
                        m().mk_app(get_fid(), OP_BSDIV_I, arg1, arg2));
    return BR_REWRITE2;
}

br_status bv_rewriter::mk_bv_udiv_core(expr * arg1, expr * arg2, bool hi_div0, expr_ref & result) {
    numeral r1, r2;
    unsigned bv_size;

    TRACE("bv_udiv", tout << "hi_div0: " << hi_div0 << "\n";);

    TRACE("udiv2mul", tout << mk_ismt2_pp(arg2, m()) << " udiv2mul: " << m_udiv2mul << "\n";);

    if (is_numeral(arg2, r2, bv_size)) {
        r2 = m_util.norm(r2, bv_size);
        if (r2.is_zero()) {
            if (!hi_div0) {
                result = m().mk_app(get_fid(), OP_BUDIV0, arg1);
                return BR_REWRITE1;
            }
            else {
                // The "hardware interpretation" for (bvudiv x 0) is #xffff
                result = mk_numeral(rational::power_of_two(bv_size) - numeral(1), bv_size);
                return BR_DONE;

            }
        }

        if (r2.is_one()) {
            result = arg1;
            return BR_DONE;
        }

        if (!r2.is_zero() && is_numeral(arg1, r1, bv_size)) {
            r1 = m_util.norm(r1, bv_size);
            result = mk_numeral(machine_div(r1, r2), bv_size);
            return BR_DONE;
        }

        unsigned shift;
        if (r2.is_power_of_two(shift)) {
            result = m().mk_app(get_fid(), OP_BLSHR, arg1, mk_numeral(shift, bv_size));
            return BR_REWRITE1;
        }

        if (m_udiv2mul) {
            TRACE("udiv2mul", tout << "using udiv2mul\n";);
            numeral inv_r2;
            if (m_util.mult_inverse(r2, bv_size, inv_r2)) {
                result = m().mk_app(get_fid(), OP_BMUL, mk_numeral(inv_r2, bv_size), arg1);
                return BR_REWRITE1;
            }
        }

        result = m().mk_app(get_fid(), OP_BUDIV_I, arg1, arg2);
        return BR_DONE;
    }

    if (hi_div0) {
        result = m().mk_app(get_fid(), OP_BUDIV_I, arg1, arg2);
        return BR_DONE;
    }

    bv_size = get_bv_size(arg2);
    result = m().mk_ite(m().mk_eq(arg2, mk_numeral(0, bv_size)),
                        m().mk_app(get_fid(), OP_BUDIV0, arg1),
                        m().mk_app(get_fid(), OP_BUDIV_I, arg1, arg2));

    TRACE("bv_udiv", tout << mk_ismt2_pp(arg1, m()) << "\n" << mk_ismt2_pp(arg2, m()) << "\n---->\n" << mk_ismt2_pp(result, m()) << "\n";);
    return BR_REWRITE2;
}

br_status bv_rewriter::mk_bv_srem_core(expr * arg1, expr * arg2, bool hi_div0, expr_ref & result) {
    numeral r1, r2;
    unsigned bv_size;

    if (is_numeral(arg2, r2, bv_size)) {
        r2 = m_util.norm(r2, bv_size, true);
        if (r2.is_zero()) {
            if (!hi_div0) {
                result = m().mk_app(get_fid(), OP_BSREM0, arg1);
                return BR_REWRITE1;
            }
            else {
                // The "hardware interpretation" for (bvsrem x 0) is x
                result = arg1;
                return BR_DONE;
            }
        }

        if (r2.is_one()) {
            result = mk_numeral(0, bv_size);
            return BR_DONE;
        }

        if (!r2.is_zero() && is_numeral(arg1, r1, bv_size)) {
            r1 = m_util.norm(r1, bv_size, true);
            result = mk_numeral(r1 % r2, bv_size);
            return BR_DONE;
        }

        result = m().mk_app(get_fid(), OP_BSREM_I, arg1, arg2);
        return BR_DONE;
    }

    if (hi_div0) {
        result = m().mk_app(get_fid(), OP_BSREM_I, arg1, arg2);
        return BR_DONE;
    }

    bv_size = get_bv_size(arg2);
    result = m().mk_ite(m().mk_eq(arg2, mk_numeral(0, bv_size)),
                        m().mk_app(get_fid(), OP_BSREM0, arg1),
                        m().mk_app(get_fid(), OP_BSREM_I, arg1, arg2));
    return BR_REWRITE2;
}

bool bv_rewriter::is_minus_one_core(expr * arg) const {
    numeral r;
    unsigned bv_size;
    if (is_numeral(arg, r, bv_size)) {
        return r == (rational::power_of_two(bv_size) - numeral(1));
    }
    return false;
}

bool bv_rewriter::is_x_minus_one(expr * arg, expr * & x) {
    if (is_add(arg) && to_app(arg)->get_num_args() == 2) {
        if (is_minus_one_core(to_app(arg)->get_arg(0))) {
            x = to_app(arg)->get_arg(1);
            return true;
        }
        if (is_minus_one_core(to_app(arg)->get_arg(1))) {
            x = to_app(arg)->get_arg(0);
            return true;
        }
    }
    return false;
}

br_status bv_rewriter::mk_bv_urem_core(expr * arg1, expr * arg2, bool hi_div0, expr_ref & result) {
    numeral r1, r2;
    unsigned bv_size;
    bool is_num1 = is_numeral(arg1, r1, bv_size);

    if (is_numeral(arg2, r2, bv_size)) {
        r2 = m_util.norm(r2, bv_size);
        if (r2.is_zero()) {
            if (!hi_div0) {
                result = m().mk_app(get_fid(), OP_BUREM0, arg1);
                return BR_REWRITE1;
            }
            else {
                // The "hardware interpretation" for (bvurem x 0) is x
                result = arg1;
                return BR_DONE;
            }
        }

        if (r2.is_one()) {
            result = mk_numeral(0, bv_size);
            return BR_DONE;
        }

        if (!r2.is_zero() && is_num1) {
            r1 = m_util.norm(r1, bv_size);
            r1 %= r2;
            result = mk_numeral(r1, bv_size);
            return BR_DONE;
        }

        unsigned shift;
        if (r2.is_power_of_two(shift)) {
            expr * args[2] = {
                mk_numeral(0, bv_size - shift),
                m_mk_extract(shift-1, 0, arg1)
            };
            result = m_util.mk_concat(2, args);
            return BR_REWRITE2;
        }

        result = m().mk_app(get_fid(), OP_BUREM_I, arg1, arg2);
        return BR_DONE;
    }

    if (!hi_div0) {
        // urem(0, x) ==> ite(x = 0, urem0(x), 0)
        if (is_num1 && r1.is_zero()) {
            expr * zero = arg1;
            result = m().mk_ite(m().mk_eq(arg2, zero),
                                m().mk_app(get_fid(), OP_BUREM0, zero),
                                zero);
            return BR_REWRITE2;
        }

        // urem(x - 1, x) ==> ite(x = 0, urem0(x-1), x - 1) ==> ite(x = 0, urem0(-1), x - 1)
        expr * x;
        if (is_x_minus_one(arg1, x) && x == arg2) {
            bv_size = get_bv_size(arg1);
            expr * x_minus_1 = arg1;
            expr * minus_one = mk_numeral(rational::power_of_two(bv_size) - numeral(1), bv_size);
            result = m().mk_ite(m().mk_eq(x, mk_numeral(0, bv_size)),
                                m().mk_app(get_fid(), OP_BUREM0, minus_one),
                                x_minus_1);
            return BR_REWRITE2;
        }
    }
    else {
        // Remark: when HI_DIV0=true is used, (bvurem x 0) --> x
        if (is_num1 && r1.is_zero()) {
            // urem(0, x) --> 0
            expr * zero = arg1;
            result = zero;
            return BR_DONE;
        }

        // urem(x - 1, x) --> x - 1
        expr * x;
        if (is_x_minus_one(arg1, x) && x == arg2) {
            expr * x_minus_1 = arg1;
            result = x_minus_1;
            return BR_DONE;
        }
    }

    if (hi_div0) {
        result = m().mk_app(get_fid(), OP_BUREM_I, arg1, arg2);
        return BR_DONE;
    }

    bv_size = get_bv_size(arg2);
    result = m().mk_ite(m().mk_eq(arg2, mk_numeral(0, bv_size)),
                        m().mk_app(get_fid(), OP_BUREM0, arg1),
                        m().mk_app(get_fid(), OP_BUREM_I, arg1, arg2));
    return BR_REWRITE2;
}

br_status bv_rewriter::mk_bv_smod_core(expr * arg1, expr * arg2, bool hi_div0, expr_ref & result) {
    numeral r1, r2;
    unsigned bv_size;

    bool is_num1 = is_numeral(arg1, r1, bv_size);
    if (is_num1) {
        r1 = m_util.norm(r1, bv_size, true);
        if (r1.is_zero()) {
            result = m().mk_app(get_fid(), OP_BUREM, arg1, arg2);
            return BR_REWRITE1;
        }
    }

    if (is_numeral(arg2, r2, bv_size)) {
        r2 = m_util.norm(r2, bv_size, true);
        if (r2.is_zero()) {
            if (!hi_div0)
                result = m().mk_app(get_fid(), OP_BSMOD0, arg1);
            else
                result = arg1;
            return BR_DONE;
        }

        if (is_num1) {
            numeral abs_r1 = m_util.norm(abs(r1), bv_size);
            numeral abs_r2 = m_util.norm(abs(r2), bv_size);
            numeral u      = m_util.norm(abs_r1 % abs_r2, bv_size);
            numeral r;
            if (u.is_zero())
                r = u;
            else if (r1.is_pos() && r2.is_pos())
                r = u;
            else if (r1.is_neg() && r2.is_pos())
                r = m_util.norm(-u + r2, bv_size);
            else if (r1.is_pos() && r2.is_neg())
                r = m_util.norm(u + r2, bv_size);
            else
                r = m_util.norm(-u, bv_size);
            result = mk_numeral(r, bv_size);
            return BR_DONE;
        }

        if (r2.is_one()) {
            // (bvsmod x 1) -->  0
            result = mk_numeral(0, bv_size);
            return BR_REWRITE2;
        }
    }

    if (hi_div0) {
        result = m().mk_app(get_fid(), OP_BSMOD_I, arg1, arg2);
        return BR_DONE;
    }

    bv_size = get_bv_size(arg2);
    result = m().mk_ite(m().mk_eq(arg2, mk_numeral(0, bv_size)),
                        m().mk_app(get_fid(), OP_BSMOD0, arg1),
                        m().mk_app(get_fid(), OP_BSMOD_I, arg1, arg2));
    return BR_REWRITE2;
}

br_status bv_rewriter::mk_int2bv(unsigned bv_size, expr * arg, expr_ref & result) {
    numeral val;
    bool is_int;

    if (m_autil.is_numeral(arg, val, is_int)) {
        val = m_util.norm(val, bv_size);
        result = mk_numeral(val, bv_size);
        return BR_DONE;
    }

    // (int2bv (bv2int x)) --> x
    if (m_util.is_bv2int(arg) && bv_size == get_bv_size(to_app(arg)->get_arg(0))) {
        result = to_app(arg)->get_arg(0);
        return BR_DONE;
    }

    return BR_FAILED;
}

br_status bv_rewriter::mk_bv2int(expr * arg, expr_ref & result) {
    numeral v;
    unsigned sz;
    if (is_numeral(arg, v, sz)) {
        result = m_autil.mk_numeral(v, true);
        return BR_DONE;
    }

    // TODO: add other simplifications

    return BR_FAILED;
}

br_status bv_rewriter::mk_concat(unsigned num_args, expr * const * args, expr_ref & result) {
    expr_ref_buffer new_args(m());
    numeral v1;
    numeral v2;
    unsigned sz1, sz2;
    bool fused_numeral = false;
    bool expanded      = false;
    bool fused_extract = false;
    for (unsigned i = 0; i < num_args; i++) {
        expr * arg = args[i];
        expr * prev = 0;
        if (i > 0)
            prev = new_args.back();
        if (is_numeral(arg, v1, sz1) && prev != 0 && is_numeral(prev, v2, sz2)) {
            v2  *= rational::power_of_two(sz1);
            v2  += v1;
            new_args.pop_back();
            new_args.push_back(mk_numeral(v2, sz1+sz2));
            fused_numeral = true;
        }
        else if (m_flat && m_util.is_concat(arg)) {
            unsigned num2 = to_app(arg)->get_num_args();
            for (unsigned j = 0; j < num2; j++) {
                new_args.push_back(to_app(arg)->get_arg(j));
            }
            expanded = true;
        }
        else if (m_util.is_extract(arg) &&
                 prev != 0 &&
                 m_util.is_extract(prev) &&
                 to_app(arg)->get_arg(0) == to_app(prev)->get_arg(0) &&
                 m_util.get_extract_low(prev) == m_util.get_extract_high(arg) + 1) {
            // (concat (extract[h1,l1] a) (extract[h2,l2] a)) --> (extract[h1,l2] a)  if l1 == h2+1
            expr * new_arg = m_mk_extract(m_util.get_extract_high(prev),
                                               m_util.get_extract_low(arg),
                                               to_app(arg)->get_arg(0));
            new_args.pop_back();
            new_args.push_back(new_arg);
            fused_extract = true;
        }
        else {
            new_args.push_back(arg);
        }
    }
    if (!fused_numeral && !expanded && !fused_extract)
        return BR_FAILED;
    SASSERT(!new_args.empty());
    if (new_args.size() == 1) {
        result = new_args.back();
        return fused_extract ? BR_REWRITE1 : BR_DONE;
    }
    result = m_util.mk_concat(new_args.size(), new_args.c_ptr());
    if (fused_extract)
        return BR_REWRITE2;
    else if (expanded)
        return BR_REWRITE1;
    else
        return BR_DONE;
}

br_status bv_rewriter::mk_bv_umul_no_ovfl(expr * arg1, expr * arg2, expr_ref& result) {
    rational val1, val2;
    unsigned bv_size;
    bool is_num1 = is_numeral(arg1, val1, bv_size);
    bool is_num2 = is_numeral(arg2, val2, bv_size);
    if (is_num1 && (val1.is_zero() || val1.is_one())) {
        result = m().mk_true();
        return BR_DONE;
    }
    if (is_num2 && (val2.is_zero() || val2.is_one())) {
        result = m().mk_true();
        return BR_DONE;
    }
    if (is_num1 && is_num2) {
        SASSERT(!val1.is_neg());
        SASSERT(!val2.is_neg());
        rational r = val1 * val2;
        result = m().mk_bool_val(r < rational(2).expt(bv_size));
        return BR_DONE;
    }
    return BR_FAILED;
}

br_status bv_rewriter::mk_bv_smul_no_ovfl(expr * arg1, expr * arg2, expr_ref& result) {
    rational val1, val2;
    unsigned bv_size;
    bool is_num1 = is_numeral(arg1, val1, bv_size);
    bool is_num2 = is_numeral(arg2, val2, bv_size);
    if (is_num1 && (val1.is_zero() || val1.is_one())) {
        result = m().mk_true();
        return BR_DONE;
    }
    if (is_num2 && (val2.is_zero() || val2.is_one())) {
        result = m().mk_true();
        return BR_DONE;
    }
    if (is_num1 && is_num2) {
        bit_blaster_params params;
        bit_blaster blaster(m(), params);
        SASSERT(!val1.is_neg());
        SASSERT(!val2.is_neg());
        expr_ref_vector bits1(m()), bits2(m());
        for (unsigned i = 0; i < bv_size; ++i) {
            bits1.push_back(m().mk_bool_val(!val1.is_even()));
            bits2.push_back(m().mk_bool_val(!val2.is_even()));
            val1 = div(val1, rational(2));
            val2 = div(val2, rational(2));
        }
        blaster.mk_smul_no_overflow(bits1.size(), bits1.c_ptr(), bits2.c_ptr(), result);
        return BR_DONE;
    }
    return BR_FAILED;
}

br_status bv_rewriter::mk_bv_smul_no_udfl(expr * arg1, expr * arg2, expr_ref& result) {
    rational val1, val2;
    unsigned bv_size;
    bool is_num1 = is_numeral(arg1, val1, bv_size);
    bool is_num2 = is_numeral(arg2, val2, bv_size);
    if (is_num1 && (val1.is_zero() || val1.is_one())) {
        result = m().mk_true();
        return BR_DONE;
    }
    if (is_num2 && (val2.is_zero() || val2.is_one())) {
        result = m().mk_true();
        return BR_DONE;
    }
    if (is_num1 && is_num2) {
        bit_blaster_params params;
        bit_blaster blaster(m(), params);
        SASSERT(!val1.is_neg());
        SASSERT(!val2.is_neg());
        expr_ref_vector bits1(m()), bits2(m());
        for (unsigned i = 0; i < bv_size; ++i) {
            bits1.push_back(m().mk_bool_val(!val1.is_even()));
            bits2.push_back(m().mk_bool_val(!val2.is_even()));
            val1 = div(val1, rational(2));
            val2 = div(val2, rational(2));
        }
        blaster.mk_smul_no_underflow(bits1.size(), bits1.c_ptr(), bits2.c_ptr(), result);
        return BR_DONE;
    }
    return BR_FAILED;
}


br_status bv_rewriter::mk_zero_extend(unsigned n, expr * arg, expr_ref & result) {
    if (n == 0) {
        result = arg;
        return BR_DONE;
    }
    else {
        expr * args[2] = { mk_numeral(0, n), arg };
        result = m_util.mk_concat(2, args);
        return BR_REWRITE1;
    }
}

br_status bv_rewriter::mk_sign_extend(unsigned n, expr * arg, expr_ref & result) {
    if (n == 0) {
        result = arg;
        return BR_DONE;
    }

    numeral r;
    unsigned bv_size;
    if (is_numeral(arg, r, bv_size)) {
        unsigned result_bv_size = bv_size + n;
        r = m_util.norm(r, bv_size, true);
        mod(r, rational::power_of_two(result_bv_size), r);
        result = mk_numeral(r, result_bv_size);
        return BR_DONE;
    }

    if (m_elim_sign_ext) {
        unsigned sz = get_bv_size(arg);
        expr * sign = m_mk_extract(sz-1, sz-1, arg);
        ptr_buffer<expr> args;
        for (unsigned i = 0; i < n; i++)
            args.push_back(sign);
        args.push_back(arg);
        result = m_util.mk_concat(args.size(), args.c_ptr());
        return BR_REWRITE2;
    }

    return BR_FAILED;
}

br_status bv_rewriter::mk_repeat(unsigned n, expr * arg, expr_ref & result) {
    if (n == 1) {
        result = arg;
        return BR_DONE;
    }
    ptr_buffer<expr> args;
    for (unsigned i = 0; i < n; i++)
        args.push_back(arg);
    result = m_util.mk_concat(args.size(), args.c_ptr());
    return BR_REWRITE1;
}

br_status bv_rewriter::mk_bv_or(unsigned num, expr * const * args, expr_ref & result) {
    SASSERT(num > 0);
    if (num == 1) {
        result = args[0];
        return BR_DONE;
    }
    unsigned sz    = get_bv_size(args[0]);
    bool flattened = false;
    ptr_buffer<expr> flat_args;
    if (m_flat) {
        for (unsigned i = 0; i < num; i++) {
            expr * arg = args[i];
            if (m_util.is_bv_or(arg)) {
                unsigned num2 = to_app(arg)->get_num_args();
                for (unsigned j = 0; j < num2; j++)
                    flat_args.push_back(to_app(arg)->get_arg(j));
            }
            else {
                flat_args.push_back(arg);
            }
        }
        if (flat_args.size() != num) {
            flattened = true;
            num  = flat_args.size();
            args = flat_args.c_ptr();
        }
    }

    ptr_buffer<expr> new_args;
    expr_fast_mark1  pos_args;
    expr_fast_mark2  neg_args;
    bool merged = false;
    unsigned num_coeffs = 0;
    numeral v1, v2;
    for (unsigned i = 0; i < num; i++) {
        expr * arg = args[i];
        if (is_numeral(arg, v2, sz)) {
            num_coeffs++;
            v1 = bitwise_or(v1, v2);
            continue;
        }

        if (m_util.is_bv_not(arg)) {
            expr * atom = to_app(arg)->get_arg(0);
            if (pos_args.is_marked(atom)) {
                result = mk_numeral(rational::power_of_two(sz) - numeral(1), sz);
                return BR_DONE;
            }
            else if (neg_args.is_marked(atom)) {
                merged = true;
                continue;
            }
            neg_args.mark(atom, true);
            new_args.push_back(arg);
        }
        else {
            if (pos_args.is_marked(arg)) {
                merged = true;
                continue;
            }
            else if (neg_args.is_marked(arg)) {
                result = mk_numeral(rational::power_of_two(sz) - numeral(1), sz);
                return BR_DONE;
            }
            pos_args.mark(arg, true);
            new_args.push_back(arg);
        }
    }

    if (v1 == rational::power_of_two(sz) - numeral(1)) {
        result = mk_numeral(v1, sz);
        return BR_DONE;
    }

    // Simplifications of the form:
    // (bvor (concat x #x00) (concat #x00 y)) --> (concat x y)
    if (new_args.size() == 2 &&
        num_coeffs == 0 &&
        m_util.is_concat(new_args[0]) &&
        m_util.is_concat(new_args[1])) {
        app * concat1 = to_app(new_args[0]);
        app * concat2 = to_app(new_args[1]);
        unsigned i = 0;
        for (i = 0; i < sz; i++)
            if (!is_zero_bit(concat1, i) && !is_zero_bit(concat2, i))
                break;
        if (i == sz) {
            // is target
            ptr_buffer<expr> non_zero_args;
            int j = sz;
            j--;
            while (j >= 0) {
                int high = j;
                while (j >= 0 && is_zero_bit(concat1, j))
                    --j;
                if (j != high)
                    non_zero_args.push_back(m_mk_extract(high, j+1, concat2));
                high = j;
                while (j >= 0 && is_zero_bit(concat2, j))
                    --j;
                if (j != high)
                    non_zero_args.push_back(m_mk_extract(high, j+1, concat1));
            }
            result = m_util.mk_concat(non_zero_args.size(), non_zero_args.c_ptr());
            return BR_REWRITE2;
        }
    }

    if (!v1.is_zero() && new_args.size() == 1) {
        v1 = m_util.norm(v1, sz);
#ifdef _TRACE
        numeral old_v1 = v1;
#endif
        // OR is a mask
        expr * t = new_args[0];
        numeral two(2);
        ptr_buffer<expr> exs;
        unsigned low = 0;
        unsigned i = 0;
        while (i < sz) {
            while (i < sz && mod(v1, two).is_one()) {
                i++;
                div(v1, two, v1);
            }
            if (i != low) {
                unsigned num_sz = i - low;
                exs.push_back(m_util.mk_numeral(rational::power_of_two(num_sz) - numeral(1), num_sz));
                low = i;
            }
            while (i < sz && mod(v1, two).is_zero()) {
                i++;
                div(v1, two, v1);
            }
            if (i != low) {
                exs.push_back(m_mk_extract(i-1, low, t));
                low = i;
            }
        }
        std::reverse(exs.begin(), exs.end());
        result = m_util.mk_concat(exs.size(), exs.c_ptr());
        TRACE("mask_bug",
              tout << "(assert (distinct (bvor (_ bv" << old_v1 << " " << sz << ")\n" << mk_ismt2_pp(t, m()) << ")\n";
              tout << mk_ismt2_pp(result, m()) << "))\n";);
        return BR_REWRITE2;
    }

    if (!flattened && !merged && (num_coeffs == 0 || (num_coeffs == 1 && !v1.is_zero())) && (!m_bv_sort_ac || is_sorted(num, args))) {
        return BR_FAILED;
    }

    if (!v1.is_zero()) {
        new_args.push_back(mk_numeral(v1, sz));
    }

    switch (new_args.size()) {
    case 0:
        result = mk_numeral(0, sz);
        return BR_DONE;
    case 1:
        result = new_args[0];
        return BR_DONE;
    default:
        if (m_bv_sort_ac)
            std::sort(new_args.begin(), new_args.end(), ast_to_lt());
        result = m_util.mk_bv_or(new_args.size(), new_args.c_ptr());
        return BR_DONE;
    }
}

br_status bv_rewriter::mk_bv_xor(unsigned num, expr * const * args, expr_ref & result) {
    SASSERT(num > 0);
    if (num == 1) {
        result = args[0];
        return BR_DONE;
    }
    unsigned sz    = get_bv_size(args[0]);
    bool flattened = false;
    ptr_buffer<expr> flat_args;
    if (m_flat) {
        for (unsigned i = 0; i < num; i++) {
            expr * arg = args[i];
            if (m_util.is_bv_xor(arg)) {
                unsigned num2 = to_app(arg)->get_num_args();
                for (unsigned j = 0; j < num2; j++)
                    flat_args.push_back(to_app(arg)->get_arg(j));
            }
            else {
                flat_args.push_back(arg);
            }
        }
        if (flat_args.size() != num) {
            flattened = true;
            num  = flat_args.size();
            args = flat_args.c_ptr();
        }
    }

    expr_fast_mark1  pos_args;
    expr_fast_mark2  neg_args;
    bool merged = false;
    numeral v1, v2;
    unsigned num_coeffs = 0;
    for (unsigned i = 0; i < num; i++) {
        expr * arg = args[i];
        if (is_numeral(arg, v2, sz)) {
            v1 = bitwise_xor(v1, v2);
            num_coeffs++;
            continue;
        }

        if (m_util.is_bv_not(arg)) {
            expr * atom = to_app(arg)->get_arg(0);
            if (neg_args.is_marked(atom)) {
                neg_args.mark(atom, false);
                merged = true;
            }
            else if (pos_args.is_marked(atom)) {
                pos_args.mark(atom, false);
                merged = true;
                v1 = bitwise_xor(v1, rational::power_of_two(sz) - numeral(1));
            }
            else {
                neg_args.mark(atom, true);
            }
        }
        else {
            if (pos_args.is_marked(arg)) {
                pos_args.mark(arg, false);
                merged = true;
            }
            else if (neg_args.is_marked(arg)) {
                neg_args.mark(arg, false);
                merged = true;
                v1 = bitwise_xor(v1, rational::power_of_two(sz) - numeral(1));
            }
            else {
                pos_args.mark(arg, true);
            }
        }
    }

    // XOR is a mask
    // All arguments but one is a numeral.
    //
    // Apply a transformation of the form:
    //
    //   (bvxor a 0011) -->  (concat ((_ extract 3 2) a) ((_ extract 1 0) (bvnot a)))
    //
    if (!v1.is_zero() && num_coeffs == num - 1) {
        // find argument that is not a numeral
        expr * t = 0;
        for (unsigned i = 0; i < num; i++) {
            t = args[i];
            if (!is_numeral(t))
                break;
        }
        SASSERT(t != 0);
        numeral two(2);
        expr_ref_buffer exs(m());
        expr_ref not_t(m());
        not_t = m_util.mk_bv_not(t);
        unsigned low = 0;
        unsigned i = 0;
        while (i < sz) {
            while (i < sz && mod(v1, two).is_one()) {
                i++;
                div(v1, two, v1);
            }
            if (i != low) {
                exs.push_back(m_mk_extract(i-1, low, not_t));
                low = i;
            }
            while (i < sz && mod(v1, two).is_zero()) {
                i++;
                div(v1, two, v1);
            }
            if (i != low) {
                exs.push_back(m_mk_extract(i-1, low, t));
                low = i;
            }
        }
        std::reverse(exs.c_ptr(), exs.c_ptr() + exs.size());
        if (exs.size() == 1)
            result = exs[0];
        else
            result = m_util.mk_concat(exs.size(), exs.c_ptr());
        return BR_REWRITE3;
    }

    if (!merged && !flattened && (num_coeffs == 0 || (num_coeffs == 1 && !v1.is_zero() && v1 != (rational::power_of_two(sz) - numeral(1)))) &&
        (!m_bv_sort_ac || is_sorted(num, args)))
        return BR_FAILED;

    ptr_buffer<expr> new_args;
    expr_ref c(m()); // may not be used
    if (!v1.is_zero()) {
        c = mk_numeral(v1, sz);
        new_args.push_back(c);
    }

    for (unsigned i = 0; i < num; i++) {
        expr * arg = args[i];
        if (is_numeral(arg))
            continue;
        if (m_util.is_bv_not(arg)) {
            expr * atom = to_app(arg)->get_arg(0);
            if (neg_args.is_marked(atom)) {
                new_args.push_back(arg);
                neg_args.mark(atom, false);
            }
        }
        else if (pos_args.is_marked(arg)) {
            new_args.push_back(arg);
            pos_args.mark(arg, false);
        }
    }

    switch (new_args.size()) {
    case 0:
        result = mk_numeral(0, sz);
        return BR_DONE;
    case 1:
        result = new_args[0];
        return BR_DONE;
    case 2:
        if (m_util.is_allone(new_args[0])) {
            result = m_util.mk_bv_not(new_args[1]);
            return BR_DONE;
        }
        Z3_fallthrough;
    default:
        if (m_bv_sort_ac)
            std::sort(new_args.begin(), new_args.end(), ast_to_lt());
        result = m_util.mk_bv_xor(new_args.size(), new_args.c_ptr());
        return BR_DONE;
    }
}

br_status bv_rewriter::mk_bv_not(expr * arg, expr_ref & result) {
    if (m_util.is_bv_not(arg)) {
        result = to_app(arg)->get_arg(0);
        return BR_DONE;
    }

    numeral val;
    unsigned bv_size;
    if (is_numeral(arg, val, bv_size)) {
        val = bitwise_not(bv_size, val);
        result = mk_numeral(val, bv_size);
        return BR_DONE;
    }

#if 1
    if (m_util.is_concat(arg)) {
        ptr_buffer<expr> new_args;
        unsigned num = to_app(arg)->get_num_args();
        for (unsigned i = 0; i < num; i++) {
            new_args.push_back(m_util.mk_bv_not(to_app(arg)->get_arg(i)));
        }
        result = m_util.mk_concat(new_args.size(), new_args.c_ptr());
        return BR_REWRITE2;
    }
#endif

    if (m_bvnot2arith) {
        // (bvnot x) --> (bvsub -1 x)
        bv_size = get_bv_size(arg);
        rational minus_one = (rational::power_of_two(bv_size) - numeral(1));
        result = m_util.mk_bv_sub(m_util.mk_numeral(minus_one, bv_size), arg);
        return BR_REWRITE1;
    }

    return BR_FAILED;
}

br_status bv_rewriter::mk_bv_and(unsigned num, expr * const * args, expr_ref & result) {
    ptr_buffer<expr> new_args;
    for (unsigned i = 0; i < num; i++) {
        new_args.push_back(m_util.mk_bv_not(args[i]));
    }
    SASSERT(num == new_args.size());
    result = m_util.mk_bv_not(m_util.mk_bv_or(new_args.size(), new_args.c_ptr()));
    return BR_REWRITE3;
}

br_status bv_rewriter::mk_bv_nand(unsigned num, expr * const * args, expr_ref & result) {
    ptr_buffer<expr> new_args;
    for (unsigned i = 0; i < num; i++) {
        new_args.push_back(m_util.mk_bv_not(args[i]));
    }
    result = m_util.mk_bv_or(new_args.size(), new_args.c_ptr());
    return BR_REWRITE2;
}

br_status bv_rewriter::mk_bv_nor(unsigned num, expr * const * args, expr_ref & result) {
    result = m_util.mk_bv_not(m_util.mk_bv_or(num, args));
    return BR_REWRITE2;
}

br_status bv_rewriter::mk_bv_xnor(unsigned num_args, expr * const * args, expr_ref & result) {
    result = m_util.mk_bv_not(m_util.mk_bv_xor(num_args, args));
    return BR_REWRITE2;
}

br_status bv_rewriter::mk_bv_rotate_left(unsigned n, expr * arg, expr_ref & result) {
    unsigned sz = get_bv_size(arg);
    SASSERT(sz > 0);
    n = n % sz;
    if (n == 0 || sz == 1) {
        result = arg;
        return BR_DONE;
    }
    expr * args[2] = { m_mk_extract(sz - n - 1, 0, arg), m_mk_extract(sz - 1, sz - n, arg) };
    result = m_util.mk_concat(2, args);
    return BR_REWRITE2;
}

br_status bv_rewriter::mk_bv_rotate_right(unsigned n, expr * arg, expr_ref & result) {
    unsigned sz = get_bv_size(arg);
    SASSERT(sz > 0);
    n = n % sz;
    return mk_bv_rotate_left(sz - n, arg, result);
}

br_status bv_rewriter::mk_bv_ext_rotate_left(expr * arg1, expr * arg2, expr_ref & result) {
    numeral r2;
    unsigned bv_size;
    if (is_numeral(arg2, r2, bv_size)) {
        unsigned shift = static_cast<unsigned>((r2 % numeral(bv_size)).get_uint64() % static_cast<uint64>(bv_size));
        return mk_bv_rotate_left(shift, arg1, result);
    }
    return BR_FAILED;
}

br_status bv_rewriter::mk_bv_ext_rotate_right(expr * arg1, expr * arg2, expr_ref & result) {
    numeral r2;
    unsigned bv_size;
    if (is_numeral(arg2, r2, bv_size)) {
        unsigned shift = static_cast<unsigned>((r2 % numeral(bv_size)).get_uint64() % static_cast<uint64>(bv_size));
        return mk_bv_rotate_right(shift, arg1, result);
    }
    return BR_FAILED;
}

br_status bv_rewriter::mk_bv_redor(expr * arg, expr_ref & result) {
    if (is_numeral(arg)) {
        result = m_util.is_zero(arg) ? mk_numeral(0, 1) : mk_numeral(1, 1);
        return BR_DONE;
    }
    return BR_FAILED;
}

br_status bv_rewriter::mk_bv_redand(expr * arg, expr_ref & result) {
    numeral r;
    unsigned bv_size;
    if (is_numeral(arg, r, bv_size)) {
        result = (r == rational::power_of_two(bv_size) - numeral(1)) ? mk_numeral(1, 1) : mk_numeral(0, 1);
        return BR_DONE;
    }
    return BR_FAILED;
}

br_status bv_rewriter::mk_bv_comp(expr * arg1, expr * arg2, expr_ref & result) {
    if (arg1 == arg2) {
        result = mk_numeral(1,1);
        return BR_DONE;
    }

    if (is_numeral(arg1) && is_numeral(arg2)) {
        SASSERT(arg1 != arg2);
        result = mk_numeral(0, 1);
        return BR_DONE;
    }

    result = m().mk_ite(m().mk_eq(arg1, arg2),
                        mk_numeral(1, 1),
                        mk_numeral(0, 1));
    return BR_REWRITE2;
}

br_status bv_rewriter::mk_bv_add(unsigned num_args, expr * const * args, expr_ref & result) {
    br_status st = mk_add_core(num_args, args, result);
    if (st != BR_FAILED && st != BR_DONE)
        return st;
#if 0
    expr * x;
    expr * y;
    if (st == BR_FAILED && num_args == 2) {
        x = args[0]; y = args[1];
    }
    else if (st == BR_DONE && is_add(result) && to_app(result)->get_num_args() == 2) {
        x = to_app(result)->get_arg(0);
        y = to_app(result)->get_arg(1);
    }
    else {
        return st;
    }

    if (!m_util.is_concat(x) && !is_numeral(x))
        return st;
    if (!m_util.is_concat(y) && !is_numeral(y))
        return st;

    unsigned sz = get_bv_size(x);

    for (unsigned i = 0; i < sz; i++) {
        if (!is_zero_bit(x,i) && !is_zero_bit(y,i))
            return st;
    }

    result = m().mk_app(get_fid(), OP_BOR, x, y);
    return BR_REWRITE1;
#else
    unsigned       _num_args;
    expr * const * _args;
    if (st == BR_FAILED) {
        _num_args = num_args;
        _args     = args;
    }
    else if (st == BR_DONE && is_add(result)) {
        _num_args = to_app(result)->get_num_args();
        _args     = to_app(result)->get_args();
    }
    else {
        return st;
    }
    if (_num_args < 2)
        return st;
    unsigned sz = get_bv_size(_args[0]);
    for (unsigned i = 0; i < sz; i++) {
        bool found_non_zero = false;
        for (unsigned j = 0; j < _num_args; j++) {
            if (!is_zero_bit(_args[j], i)) {
                // at most one of the arguments may have a non-zero bit.
                if (found_non_zero)
                    return st;
                found_non_zero = true;
            }
        }
    }
    result = m().mk_app(get_fid(), OP_BOR, _num_args, _args);
    return BR_REWRITE1;
#endif
}

bool bv_rewriter::is_zero_bit(expr * x, unsigned idx) {
    numeral val;
    unsigned bv_size;
 loop:
    if (is_numeral(x, val, bv_size)) {
        if (val.is_zero())
            return true;
        div(val, rational::power_of_two(idx), val);
        return (val % numeral(2)).is_zero();
    }
    if (m_util.is_concat(x)) {
        unsigned i = to_app(x)->get_num_args();
        while (i > 0) {
            --i;
            expr * y = to_app(x)->get_arg(i);
            bv_size = get_bv_size(y);
            if (bv_size <= idx) {
                idx -= bv_size;
            }
            else {
                x = y;
                goto loop;
            }
        }
        UNREACHABLE();
    }
    return false;
}

br_status bv_rewriter::mk_bv_mul(unsigned num_args, expr * const * args, expr_ref & result) {
    br_status st = mk_mul_core(num_args, args, result);
    if (st != BR_FAILED && st != BR_DONE)
        return st;
    expr * x;
    expr * y;
    if (st == BR_FAILED && num_args == 2) {
        x = args[0]; y = args[1];
    }
    else if (st == BR_DONE && is_mul(result) && to_app(result)->get_num_args() == 2) {
        x = to_app(result)->get_arg(0);
        y = to_app(result)->get_arg(1);
    }
    else {
        return st;
    }

    if (m_mul2concat) {
        numeral v;
        unsigned bv_size;
        unsigned shift;
        if (is_numeral(x, v, bv_size) && v.is_power_of_two(shift)) {
            SASSERT(shift >= 1);
            expr * args[2] = {
                m_mk_extract(bv_size-shift-1, 0, y),
                mk_numeral(0, shift)
            };
            result = m_util.mk_concat(2, args);
            return BR_REWRITE2;
        }
    }

    return st;
}

br_status bv_rewriter::mk_bit2bool(expr * lhs, expr * rhs, expr_ref & result) {
    unsigned sz = get_bv_size(lhs);
    if (sz != 1)
        return BR_FAILED;
    if (is_numeral(lhs))
        std::swap(lhs, rhs);

    numeral v;

    if (!is_numeral(rhs, v, sz))
        return BR_FAILED;

    if (is_numeral(lhs)) {
        SASSERT(is_numeral(rhs));
        result = lhs == rhs ? m().mk_true() : m().mk_false();
        return BR_DONE;
    }

    if (m().is_ite(lhs)) {
        result = m().mk_ite(to_app(lhs)->get_arg(0),
                            m().mk_eq(to_app(lhs)->get_arg(1), rhs),
                            m().mk_eq(to_app(lhs)->get_arg(2), rhs));
        return BR_REWRITE2;
    }

    if (m_util.is_bv_not(lhs)) {
        SASSERT(v.is_one() || v.is_zero());
        result = m().mk_eq(to_app(lhs)->get_arg(0), mk_numeral(numeral(1) - v, 1));
        return BR_REWRITE1;
    }

    bool is_one = v.is_one();

    expr_ref bit1(m());
    bit1 = is_one ? rhs : mk_numeral(numeral(1), 1);

    if (m_util.is_bv_or(lhs)) {
        ptr_buffer<expr> new_args;
        unsigned num = to_app(lhs)->get_num_args();
        for (unsigned i = 0; i < num; i++) {
            new_args.push_back(m().mk_eq(to_app(lhs)->get_arg(i), bit1));
        }
        result = m().mk_or(new_args.size(), new_args.c_ptr());
        if (is_one) {
            return BR_REWRITE2;
        }
        else {
            result = m().mk_not(result);
            return BR_REWRITE3;
        }
    }


    if (m_util.is_bv_xor(lhs)) {
        ptr_buffer<expr> new_args;
        unsigned num = to_app(lhs)->get_num_args();
        for (unsigned i = 0; i < num; i++) {
            new_args.push_back(m().mk_eq(to_app(lhs)->get_arg(i), bit1));
        }
        // TODO: bool xor is not flat_assoc... must fix that.
        result = m().mk_xor(new_args.size(), new_args.c_ptr());
        if (is_one) {
            return BR_REWRITE2;
        }
        else {
            result = m().mk_not(result);
            return BR_REWRITE3;
        }
    }


    return BR_FAILED;
}

br_status bv_rewriter::mk_blast_eq_value(expr * lhs, expr * rhs, expr_ref & result) {
    unsigned sz = get_bv_size(lhs);
    if (sz == 1)
        return BR_FAILED;
    TRACE("blast_eq_value", tout << "sz: " << sz << "\n" << mk_ismt2_pp(lhs, m()) << "\n";);
    if (is_numeral(lhs))
        std::swap(lhs, rhs);

    numeral v;

    if (!is_numeral(rhs, v, sz))
        return BR_FAILED;
    if (!m_util.is_bv_or(lhs) && !m_util.is_bv_xor(lhs) && !m_util.is_bv_not(lhs))
        return BR_FAILED;

    numeral two(2);
    ptr_buffer<expr> new_args;
    for (unsigned i = 0; i < sz; i++) {
        bool bit0 = (v % two).is_zero();
        new_args.push_back(m().mk_eq(m_mk_extract(i,i, lhs),
                                     mk_numeral(bit0 ? 0 : 1, 1)));
        div(v, two, v);
    }
    result = m().mk_and(new_args.size(), new_args.c_ptr());
    return BR_REWRITE3;
}

br_status bv_rewriter::mk_eq_concat(expr * lhs, expr * rhs, expr_ref & result) {
    SASSERT(m_util.is_concat(lhs) || m_util.is_concat(rhs));
    unsigned num1, num2;
    expr * const * args1, * const * args2;

    if (m_util.is_concat(lhs)) {
        num1  = to_app(lhs)->get_num_args();
        args1 = to_app(lhs)->get_args();
    }
    else {
        num1  = 1;
        args1 = &lhs;
    }

    if (m_util.is_concat(rhs)) {
        num2  = to_app(rhs)->get_num_args();
        args2 = to_app(rhs)->get_args();
    }
    else {
        num2  = 1;
        args2 = &rhs;
    }

    ptr_buffer<expr> new_eqs;
    unsigned low1 = 0;
    unsigned low2 = 0;
    unsigned i1 = num1;
    unsigned i2 = num2;
    while (i1 > 0 && i2 > 0) {
        expr * arg1 = args1[i1-1];
        expr * arg2 = args2[i2-1];
        unsigned sz1  = get_bv_size(arg1);
        unsigned sz2  = get_bv_size(arg2);
        SASSERT(low1 < sz1 && low2 < sz2);
        unsigned rsz1 = sz1 - low1;
        unsigned rsz2 = sz2 - low2;
        if (rsz1 == rsz2) {
            new_eqs.push_back(m().mk_eq(m_mk_extract(sz1 - 1, low1, arg1),
                                        m_mk_extract(sz2 - 1, low2, arg2)));
            low1 = 0;
            low2 = 0;
            --i1;
            --i2;
            continue;
        }
        else if (rsz1 < rsz2) {
            new_eqs.push_back(m().mk_eq(m_mk_extract(sz1  - 1, low1, arg1),
                                        m_mk_extract(rsz1 + low2 - 1, low2, arg2)));
            low1  = 0;
            low2 += rsz1;
            --i1;
        }
        else {
            new_eqs.push_back(m().mk_eq(m_mk_extract(rsz2 + low1 - 1, low1, arg1),
                                        m_mk_extract(sz2  - 1, low2, arg2)));
            low1 += rsz2;
            low2  = 0;
            --i2;
        }
    }
    SASSERT(i1 == 0 && i2 == 0);
    SASSERT(new_eqs.size() >= 1);
    result = m().mk_and(new_eqs.size(), new_eqs.c_ptr());
    return BR_REWRITE3;
}

bool bv_rewriter::is_concat_split_target(expr * t) const {
    return
        m_split_concat_eq ||
        m_util.is_concat(t)  ||
        m_util.is_numeral(t) ||
        m_util.is_bv_or(t);
}

bool bv_rewriter::is_minus_one_times_t(expr * arg) {
    expr * t1, * t2;
    return (m_util.is_bv_mul(arg, t1, t2) && is_minus_one(t1));
}

void bv_rewriter::mk_t1_add_t2_eq_c(expr * t1, expr * t2, expr * c, expr_ref & result) {
    SASSERT(is_numeral(c));
    if (is_minus_one_times_t(t1))
        result = m().mk_eq(t2, m_util.mk_bv_sub(c, t1));
    else
        result = m().mk_eq(t1, m_util.mk_bv_sub(c, t2));
}

#include "ast_pp.h"

bool bv_rewriter::isolate_term(expr* lhs, expr* rhs, expr_ref& result) {
    if (!m_util.is_numeral(lhs) || !is_add(rhs)) {
        std::swap(lhs, rhs);
    }
    if (!m_util.is_numeral(lhs) || !is_add(rhs)) {
        return false;
    }
    unsigned sz = to_app(rhs)->get_num_args();
    expr_ref t1(m()), t2(m());
    t1 = to_app(rhs)->get_arg(0);
    if (sz > 2) {
        t2 = m().mk_app(get_fid(), OP_BADD, sz-1, to_app(rhs)->get_args()+1);
    }
    else {
        SASSERT(sz == 2);
        t2 = to_app(rhs)->get_arg(1);
    }
    mk_t1_add_t2_eq_c(t1, t2, lhs, result);
    return true;
}

bool bv_rewriter::is_add_mul_const(expr* e) const {
    if (!m_util.is_bv_add(e)) {
        return false;
    }
    unsigned num = to_app(e)->get_num_args();
    for (unsigned i = 0; i < num; i++) {
        expr * arg = to_app(e)->get_arg(i);
        expr * c2, * x2;
        if (m_util.is_numeral(arg))
            continue;
        if (m_util.is_bv_mul(arg, c2, x2) && m_util.is_numeral(c2))
            continue;
        return false;
    }
    return true;
}

bool bv_rewriter::is_concat_target(expr* lhs, expr* rhs) const {
    return
        (m_util.is_concat(lhs) && is_concat_split_target(rhs)) ||
        (m_util.is_concat(rhs) && is_concat_split_target(lhs));
}

bool bv_rewriter::has_numeral(app* a) const {
    for (unsigned i = 0; i < a->get_num_args(); ++i) {
        if (is_numeral(a->get_arg(i))) {
            return true;
        }
    }
    return false;
}

br_status bv_rewriter::mk_mul_eq(expr * lhs, expr * rhs, expr_ref & result) {

    expr * c, * x;
    numeral c_val, c_inv_val;
    unsigned sz;
    if (m_util.is_bv_mul(lhs, c, x) &&
        m_util.is_numeral(c, c_val, sz) &&
        m_util.mult_inverse(c_val, sz, c_inv_val)) {

        SASSERT(m_util.norm(c_val * c_inv_val, sz).is_one());

        numeral rhs_val;
        // c * x = a
        if (m_util.is_numeral(rhs, rhs_val, sz)) {
            // x = c_inv * a
            result = m().mk_eq(x, m_util.mk_numeral(c_inv_val * rhs_val, sz));
            return BR_REWRITE1;
        }

        expr * c2, * x2;
        numeral c2_val;
        // c * x = c2 * x2
        if (m_util.is_bv_mul(rhs, c2, x2) && m_util.is_numeral(c2, c2_val, sz)) {
            // x = c_inv * c2 * x2
            numeral new_c2 = m_util.norm(c_inv_val * c2_val, sz);
            if (new_c2.is_one())
                result = m().mk_eq(x, x2);
            else
                result = m().mk_eq(x, m_util.mk_bv_mul(m_util.mk_numeral(c_inv_val * c2_val, sz), x2));
            return BR_REWRITE1;
        }

        // c * x =  t_1 + ... + t_n
        // and t_i's have non-unary coefficients (this condition is used to make sure we are actually reducing the number of multipliers).
        if (is_add_mul_const(rhs)) {
            // Potential problem: this simplification may increase the number of adders by reducing the amount of sharing.
            result = m().mk_eq(x, m_util.mk_bv_mul(m_util.mk_numeral(c_inv_val, sz), rhs));
            return BR_REWRITE2;
        }
    }
    if (m_util.is_numeral(lhs, c_val, sz) && is_add_mul_const(rhs)) {
        unsigned num_args = to_app(rhs)->get_num_args();
        unsigned i = 0;
        expr* c2, *x2;
        numeral c2_val, c2_inv_val;
        bool found = false;
        for (; !found && i < num_args; ++i) {
            expr* arg = to_app(rhs)->get_arg(i);
            if (m_util.is_bv_mul(arg, c2, x2) && m_util.is_numeral(c2, c2_val, sz) &&
                m_util.mult_inverse(c2_val, sz, c2_inv_val)) {
                found = true;
            }
        }
        if (found) {
            result = m().mk_eq(m_util.mk_numeral(c2_inv_val*c_val, sz),
                               m_util.mk_bv_mul(m_util.mk_numeral(c2_inv_val, sz), rhs));
            return BR_REWRITE3;
        }
    }
    return BR_FAILED;
}

br_status bv_rewriter::mk_eq_core(expr * lhs, expr * rhs, expr_ref & result) {
    if (lhs == rhs) {
        result = m().mk_true();
        return BR_DONE;
    }

    if (is_numeral(lhs) && is_numeral(rhs)) {
        result = m().mk_false();
        return BR_DONE;
    }

    bool swapped = false;
    if (is_numeral(lhs)) {
        swapped = true;
        std::swap(lhs, rhs);
    }

    br_status st;
    if (m_bit2bool) {
        st = mk_bit2bool(lhs, rhs, result);
        if (st != BR_FAILED)
            return st;
    }

    if (m_trailing) {
        st = m_rm_trailing.eq_remove_trailing(lhs, rhs, result);
        m_rm_trailing.reset_cache(1 << 12);
        if (st != BR_FAILED) {
            TRACE("eq_remove_trailing", tout << mk_ismt2_pp(lhs, m()) << "\n=\n" << mk_ismt2_pp(rhs, m()) << "\n----->\n" << mk_ismt2_pp(result, m()) << "\n";);
            return st;
        }
    }

    st = mk_mul_eq(lhs, rhs, result);
    if (st != BR_FAILED) {
        TRACE("mk_mul_eq", tout << mk_ismt2_pp(lhs, m()) << "\n=\n" << mk_ismt2_pp(rhs, m()) << "\n----->\n" << mk_ismt2_pp(result,m()) << "\n";);
        return st;
    }

    st = mk_mul_eq(rhs, lhs, result);
    if (st != BR_FAILED) {
        TRACE("mk_mul_eq", tout << mk_ismt2_pp(lhs, m()) << "\n=\n" << mk_ismt2_pp(rhs, m()) << "\n----->\n" << mk_ismt2_pp(result,m()) << "\n";);
        return st;
    }

    if (m_blast_eq_value) {
        st = mk_blast_eq_value(lhs, rhs, result);
        if (st != BR_FAILED)
            return st;
    }

    expr_ref new_lhs(m());
    expr_ref new_rhs(m());

    if (m_util.is_bv_add(lhs) || m_util.is_bv_mul(lhs) || m_util.is_bv_add(rhs) || m_util.is_bv_mul(rhs)) {
        st = cancel_monomials(lhs, rhs, false, new_lhs, new_rhs);
        if (st != BR_FAILED) {
            if (is_numeral(new_lhs) && is_numeral(new_rhs)) {
                result = new_lhs == new_rhs ? m().mk_true() : m().mk_false();
                return BR_DONE;
            }
        }
        else {
            new_lhs = lhs;
            new_rhs = rhs;
        }

        lhs = new_lhs;
        rhs = new_rhs;
        // Try to rewrite t1 + t2 = c --> t1 = c - t2
        // Reason: it is much cheaper to bit-blast.
        if (isolate_term(lhs, rhs, result)) {
            return BR_REWRITE2;
        }
        if (is_concat_target(lhs, rhs)) {
            return mk_eq_concat(lhs, rhs, result);
        }

        if (st != BR_FAILED) {
            result = m().mk_eq(lhs, rhs);
            return BR_DONE;
        }
    }

    if (is_concat_target(lhs, rhs)) {
        return mk_eq_concat(lhs, rhs, result);
    }

    if (swapped) {
        result = m().mk_eq(lhs, rhs);
        return BR_DONE;
    }

    return BR_FAILED;
}


br_status bv_rewriter::mk_mkbv(unsigned num, expr * const * args, expr_ref & result) {
    if (m_mkbv2num) {
        unsigned i;
        for (i = 0; i < num; i++)
            if (!m().is_true(args[i]) && !m().is_false(args[i]))
                return BR_FAILED;
        numeral val;
        numeral two(2);
        i = num;
        while (i > 0) {
            --i;
            val *= two;
            if (m().is_true(args[i]))
                val++;
        }
        result = mk_numeral(val, num);
        return BR_DONE;
    }
    return BR_FAILED;
}

br_status bv_rewriter::mk_bvsmul_no_overflow(unsigned num, expr * const * args, expr_ref & result) {
    SASSERT(num == 2);
    unsigned bv_sz;
    rational a0_val, a1_val;

    if (m_util.is_numeral(args[0], a0_val, bv_sz) &&
        m_util.is_numeral(args[1], a1_val, bv_sz)) {
        rational mr = a0_val * a1_val;
        rational lim = rational::power_of_two(bv_sz-1);
        result = (mr < lim) ? m().mk_true() : m().mk_false();
        return BR_DONE;
    }

    return BR_FAILED;
}

br_status bv_rewriter::mk_bvumul_no_overflow(unsigned num, expr * const * args, expr_ref & result) {
    SASSERT(num == 2);
    unsigned bv_sz;
    rational a0_val, a1_val;

    if (m_util.is_numeral(args[0], a0_val, bv_sz) &&
        m_util.is_numeral(args[1], a1_val, bv_sz)) {
        rational mr = a0_val * a1_val;
        rational lim = rational::power_of_two(bv_sz);
        result = (mr < lim) ? m().mk_true() : m().mk_false();
        return BR_DONE;
    }

    return BR_FAILED;
}

br_status bv_rewriter::mk_bvsmul_no_underflow(unsigned num, expr * const * args, expr_ref & result) {
    SASSERT(num == 2);
    unsigned bv_sz;
    rational a0_val, a1_val;

    if (m_util.is_numeral(args[0], a0_val, bv_sz) &&
        m_util.is_numeral(args[1], a1_val, bv_sz)) {
        rational ul = rational::power_of_two(bv_sz);
        rational lim = rational::power_of_two(bv_sz-1);
        if (a0_val >= lim) a0_val -= ul;
        if (a1_val >= lim) a1_val -= ul;        
        rational mr = a0_val * a1_val;
        rational neg_lim = -lim;
        TRACE("bv_rewriter_bvsmul_no_underflow", tout << "a0:" << a0_val << " a1:" << a1_val << " mr:" << mr << " neg_lim:" << neg_lim << std::endl;);
        result = (mr >= neg_lim) ? m().mk_true() : m().mk_false();
        return BR_DONE;
    }

    return BR_FAILED;
}


template class poly_rewriter<bv_rewriter_core>;<|MERGE_RESOLUTION|>--- conflicted
+++ resolved
@@ -20,7 +20,6 @@
 #include"bv_rewriter_params.hpp"
 #include"poly_rewriter_def.h"
 #include"ast_smt2_pp.h"
-#include"bit_blaster/bit_blaster.h"
 
 
 void bv_rewriter::updt_local_params(params_ref const & _p) {
@@ -190,24 +189,12 @@
         return mk_bv_comp(args[0], args[1], result);
     case OP_MKBV:
         return mk_mkbv(num_args, args, result);
-<<<<<<< HEAD
-    case OP_BUMUL_NO_OVFL:
-        SASSERT(num_args == 2);
-        return mk_bv_umul_no_ovfl(args[0], args[1], result);
-    case OP_BSMUL_NO_OVFL:
-        SASSERT(num_args == 2);
-        return mk_bv_smul_no_ovfl(args[0], args[1], result);        
-    case OP_BSMUL_NO_UDFL: 
-        SASSERT(num_args == 2);
-        return mk_bv_smul_no_udfl(args[0], args[1], result);        
-=======
     case OP_BSMUL_NO_OVFL:
         return mk_bvsmul_no_overflow(num_args, args, result);
     case OP_BUMUL_NO_OVFL:
         return mk_bvumul_no_overflow(num_args, args, result);
     case OP_BSMUL_NO_UDFL:
         return mk_bvsmul_no_underflow(num_args, args, result);
->>>>>>> 70301ad3
     default:
         return BR_FAILED;
     }
@@ -1119,90 +1106,6 @@
         return BR_DONE;
 }
 
-br_status bv_rewriter::mk_bv_umul_no_ovfl(expr * arg1, expr * arg2, expr_ref& result) {
-    rational val1, val2;
-    unsigned bv_size;
-    bool is_num1 = is_numeral(arg1, val1, bv_size);
-    bool is_num2 = is_numeral(arg2, val2, bv_size);
-    if (is_num1 && (val1.is_zero() || val1.is_one())) {
-        result = m().mk_true();
-        return BR_DONE;
-    }
-    if (is_num2 && (val2.is_zero() || val2.is_one())) {
-        result = m().mk_true();
-        return BR_DONE;
-    }
-    if (is_num1 && is_num2) {
-        SASSERT(!val1.is_neg());
-        SASSERT(!val2.is_neg());
-        rational r = val1 * val2;
-        result = m().mk_bool_val(r < rational(2).expt(bv_size));
-        return BR_DONE;
-    }
-    return BR_FAILED;
-}
-
-br_status bv_rewriter::mk_bv_smul_no_ovfl(expr * arg1, expr * arg2, expr_ref& result) {
-    rational val1, val2;
-    unsigned bv_size;
-    bool is_num1 = is_numeral(arg1, val1, bv_size);
-    bool is_num2 = is_numeral(arg2, val2, bv_size);
-    if (is_num1 && (val1.is_zero() || val1.is_one())) {
-        result = m().mk_true();
-        return BR_DONE;
-    }
-    if (is_num2 && (val2.is_zero() || val2.is_one())) {
-        result = m().mk_true();
-        return BR_DONE;
-    }
-    if (is_num1 && is_num2) {
-        bit_blaster_params params;
-        bit_blaster blaster(m(), params);
-        SASSERT(!val1.is_neg());
-        SASSERT(!val2.is_neg());
-        expr_ref_vector bits1(m()), bits2(m());
-        for (unsigned i = 0; i < bv_size; ++i) {
-            bits1.push_back(m().mk_bool_val(!val1.is_even()));
-            bits2.push_back(m().mk_bool_val(!val2.is_even()));
-            val1 = div(val1, rational(2));
-            val2 = div(val2, rational(2));
-        }
-        blaster.mk_smul_no_overflow(bits1.size(), bits1.c_ptr(), bits2.c_ptr(), result);
-        return BR_DONE;
-    }
-    return BR_FAILED;
-}
-
-br_status bv_rewriter::mk_bv_smul_no_udfl(expr * arg1, expr * arg2, expr_ref& result) {
-    rational val1, val2;
-    unsigned bv_size;
-    bool is_num1 = is_numeral(arg1, val1, bv_size);
-    bool is_num2 = is_numeral(arg2, val2, bv_size);
-    if (is_num1 && (val1.is_zero() || val1.is_one())) {
-        result = m().mk_true();
-        return BR_DONE;
-    }
-    if (is_num2 && (val2.is_zero() || val2.is_one())) {
-        result = m().mk_true();
-        return BR_DONE;
-    }
-    if (is_num1 && is_num2) {
-        bit_blaster_params params;
-        bit_blaster blaster(m(), params);
-        SASSERT(!val1.is_neg());
-        SASSERT(!val2.is_neg());
-        expr_ref_vector bits1(m()), bits2(m());
-        for (unsigned i = 0; i < bv_size; ++i) {
-            bits1.push_back(m().mk_bool_val(!val1.is_even()));
-            bits2.push_back(m().mk_bool_val(!val2.is_even()));
-            val1 = div(val1, rational(2));
-            val2 = div(val2, rational(2));
-        }
-        blaster.mk_smul_no_underflow(bits1.size(), bits1.c_ptr(), bits2.c_ptr(), result);
-        return BR_DONE;
-    }
-    return BR_FAILED;
-}
 
 
 br_status bv_rewriter::mk_zero_extend(unsigned n, expr * arg, expr_ref & result) {
@@ -2296,8 +2199,18 @@
     unsigned bv_sz;
     rational a0_val, a1_val;
 
-    if (m_util.is_numeral(args[0], a0_val, bv_sz) &&
-        m_util.is_numeral(args[1], a1_val, bv_sz)) {
+    bool is_num1 = is_numeral(args[0], a0_val, bv_sz);
+    bool is_num2 = is_numeral(args[1], a1_val, bv_sz);
+    if (is_num1 && (a0_val.is_zero() || a0_val.is_one())) {
+        result = m().mk_true();
+        return BR_DONE;
+    }
+    if (is_num2 && (a1_val.is_zero() || a1_val.is_one())) {
+        result = m().mk_true();
+        return BR_DONE;
+    }
+
+    if (is_num1 && is_num2) {
         rational mr = a0_val * a1_val;
         rational lim = rational::power_of_two(bv_sz-1);
         result = (mr < lim) ? m().mk_true() : m().mk_false();
@@ -2312,8 +2225,18 @@
     unsigned bv_sz;
     rational a0_val, a1_val;
 
-    if (m_util.is_numeral(args[0], a0_val, bv_sz) &&
-        m_util.is_numeral(args[1], a1_val, bv_sz)) {
+    bool is_num1 = is_numeral(args[0], a0_val, bv_sz);
+    bool is_num2 = is_numeral(args[1], a1_val, bv_sz);
+    if (is_num1 && (a0_val.is_zero() || a0_val.is_one())) {
+        result = m().mk_true();
+        return BR_DONE;
+    }
+    if (is_num2 && (a1_val.is_zero() || a1_val.is_one())) {
+        result = m().mk_true();
+        return BR_DONE;
+    }
+
+    if (is_num1 && is_num2) {
         rational mr = a0_val * a1_val;
         rational lim = rational::power_of_two(bv_sz);
         result = (mr < lim) ? m().mk_true() : m().mk_false();
@@ -2328,8 +2251,18 @@
     unsigned bv_sz;
     rational a0_val, a1_val;
 
-    if (m_util.is_numeral(args[0], a0_val, bv_sz) &&
-        m_util.is_numeral(args[1], a1_val, bv_sz)) {
+    bool is_num1 = is_numeral(args[0], a0_val, bv_sz);
+    bool is_num2 = is_numeral(args[1], a1_val, bv_sz);
+    if (is_num1 && (a0_val.is_zero() || a0_val.is_one())) {
+        result = m().mk_true();
+        return BR_DONE;
+    }
+    if (is_num2 && (a1_val.is_zero() || a1_val.is_one())) {
+        result = m().mk_true();
+        return BR_DONE;
+    }
+
+    if (is_num1 && is_num2) {
         rational ul = rational::power_of_two(bv_sz);
         rational lim = rational::power_of_two(bv_sz-1);
         if (a0_val >= lim) a0_val -= ul;
