--- conflicted
+++ resolved
@@ -31,16 +31,10 @@
     }
 
     /**
-<<<<<<< HEAD
-     * Retrieves the i-th object in the vector. <remarks>May throw an
-     * IndexOutOfBoundsException when <paramref name="i"/> is out of
-     * range.</remarks> @param i Index
-=======
      * Retrieves the i-th object in the vector.
      * Remarks: May throw an {@code IndexOutOfBoundsException} when 
      * {@code i} is out of range. 
 	 * @param i Index
->>>>>>> 376614a7
      * 
      * @return An AST
      * @throws Z3Exception
@@ -68,14 +62,9 @@
     }
 
     /**
-<<<<<<< HEAD
-     * Add the AST <paramref name="a"/> to the back of the vector. The size is
-     * increased by 1. @param a An AST
-=======
      * Add the AST {@code a} to the back of the vector. The size is
      * increased by 1. 
 	 * @param a An AST
->>>>>>> 376614a7
      **/
     public void push(AST a) throws Z3Exception
     {
