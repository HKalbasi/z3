--- conflicted
+++ resolved
@@ -1,4 +1,3 @@
-<<<<<<< HEAD
 /*++
 Copyright (c) 2012 Microsoft Corporation
 
@@ -239,7 +238,7 @@
 
       expr make_quant(decl_kind op, const std::vector<expr> &bvs, const expr &body);
       expr make_quant(decl_kind op, const std::vector<sort> &_sorts, const std::vector<symbol> &_names, const expr &body);
-
+      expr make_var(int idx, const sort &s);
 
       decl_kind get_decl_kind(const func_decl &t);
 
@@ -467,6 +466,16 @@
 	bool is_label (bool &pos,std::vector<symbol> &names) const ;
 	bool is_ground() const {return to_app(raw())->is_ground();}
 	bool has_quantifiers() const {return to_app(raw())->has_quantifiers();}
+	bool has_free(int idx) const {
+	  used_vars proc;
+	  proc.process(to_expr(raw()));
+	  return proc.contains(idx);
+	}
+	unsigned get_max_var_idx_plus_1() const {
+	  used_vars proc;
+	  proc.process(to_expr(raw()));
+	  return proc.get_max_found_var_idx_plus_1();
+	}
 
         // operator Z3_app() const { assert(is_app()); return reinterpret_cast<Z3_app>(m_ast); }
         func_decl decl() const {return func_decl(ctx(),to_app(raw())->get_decl());}
@@ -573,6 +582,8 @@
 	friend expr clone_quantifier(const expr &, const expr &);
 
         friend expr clone_quantifier(const expr &q, const expr &b, const std::vector<expr> &patterns);
+
+	friend expr clone_quantifier(decl_kind, const expr &, const expr &);
 
         friend std::ostream & operator<<(std::ostream & out, expr const & m){
 	  m.ctx().print_expr(out,m);
@@ -1211,7 +1222,7 @@
     inline expr context::bv_const(char const * name, unsigned sz) { return constant(name, bv_sort(sz)); }
 
     inline expr func_decl::operator()(const std::vector<expr> &args) const {
-        return operator()(static_cast<unsigned>(args.size()),&args[0]);
+      return operator()(args.size(),&args[0]);
     }
     inline expr func_decl::operator()() const {
       return operator()(0,0);
@@ -1472,1493 +1483,4 @@
   };
 }
 
-#endif
-
-=======
-/*++
-Copyright (c) 2012 Microsoft Corporation
-
-Module Name:
-
-    duality_wrapper.h
-
-Abstract:
-
-   wrap various Z3 classes in the style expected by duality
-
-Author:
-
-    Ken McMillan (kenmcmil)
-
-Revision History:
-
-
---*/
-#ifndef __DUALITY_WRAPPER_H_
-#define __DUALITY_WRAPPER_H_
-
-#include<cassert>
-#include<iostream>
-#include<string>
-#include<sstream>
-#include<vector>
-#include<list>
-#include <set>
-#include"version.h"
-#include<limits.h>
-
-#include "iz3hash.h"
-#include "model.h"
-#include "solver.h"
-
-#include"well_sorted.h"
-#include"arith_decl_plugin.h"
-#include"bv_decl_plugin.h"
-#include"datatype_decl_plugin.h"
-#include"array_decl_plugin.h"
-#include"ast_translation.h"
-#include"ast_pp.h"
-#include"ast_ll_pp.h"
-#include"ast_smt_pp.h"
-#include"ast_smt2_pp.h"
-#include"th_rewriter.h"
-#include"var_subst.h"
-#include"expr_substitution.h"
-#include"pp.h"
-#include"scoped_ctrl_c.h"
-#include"cancel_eh.h"
-#include"scoped_timer.h"
-#include"scoped_proof.h"
-
-namespace Duality {
-
-    class exception;
-    class config;
-    class context;
-    class symbol;
-    class params;
-    class ast;
-    class sort;
-    class func_decl;
-    class expr;
-    class solver;
-    class goal;
-    class tactic;
-    class probe;
-    class model;
-    class func_interp;
-    class func_entry;
-    class statistics;
-    class apply_result;
-    class fixedpoint;
-    class literals;
-
-    /**
-       Duality global configuration object.
-    */
-
-    class config {
-      params_ref m_params;
-      config & operator=(config const & s);
-    public:
-      config(config const & s) : m_params(s.m_params) {}
-      config(const params_ref &_params) : m_params(_params) {}
-      config() { } // TODO: create a new params object here
-      ~config() { }
-      void set(char const * param, char const * value) { m_params.set_str(param,value); }
-      void set(char const * param, bool value) { m_params.set_bool(param,value); }
-      void set(char const * param, int value) { m_params.set_uint(param,value); }
-      params_ref &get() {return m_params;}
-      const params_ref &get() const {return m_params;}
-    };
-
-    enum decl_kind {
-      True,
-      False,
-      And,
-      Or,
-      Not,
-      Iff,
-      Ite,
-      Equal,
-      Implies,
-      Distinct,
-      Xor,
-      Oeq,
-      Interp,
-      Leq,
-      Geq,
-      Lt,
-      Gt,
-      Plus,
-      Sub,
-      Uminus,
-      Times,
-      Div,
-      Idiv,
-      Rem,
-      Mod,
-      Power,
-      ToReal,
-      ToInt,
-      IsInt,
-      Select,
-      Store,
-      ConstArray,
-      ArrayDefault,
-      ArrayMap,
-      SetUnion,
-      SetIntersect,
-      SetDifference,
-      SetComplement,
-      SetSubSet,
-      AsArray,
-      Numeral,
-      Forall,
-      Exists,
-      Variable,
-      Uninterpreted,
-      OtherBasic,
-      OtherArith,
-      OtherArray,
-      Other
-    };
-
-    enum sort_kind {BoolSort,IntSort,RealSort,ArraySort,UninterpretedSort,UnknownSort};
-
-    /**
-       A context has an ast manager global configuration options, etc.
-    */
-
-    class context {
-    protected:
-      ast_manager &mgr;
-      config m_config;
-
-      family_id                  m_basic_fid;
-      family_id                  m_array_fid;
-      family_id                  m_arith_fid;
-      family_id                  m_bv_fid;
-      family_id                  m_dt_fid;
-      family_id                  m_datalog_fid;
-      arith_util                 m_arith_util;
-
-    public:
-      context(ast_manager &_manager, const config &_config) : mgr(_manager), m_config(_config), m_arith_util(_manager) {
-	m_basic_fid = m().get_basic_family_id();
-	m_arith_fid = m().mk_family_id("arith");
-	m_bv_fid    = m().mk_family_id("bv");
-	m_array_fid = m().mk_family_id("array");
-	m_dt_fid    = m().mk_family_id("datatype");
-	m_datalog_fid = m().mk_family_id("datalog_relation");
-      }
-      ~context() { }
-      
-      ast_manager &m() const {return *(ast_manager *)&mgr;}
-
-      void set(char const * param, char const * value) { m_config.set(param,value); }
-      void set(char const * param, bool value) { m_config.set(param,value); }
-      void set(char const * param, int value) { m_config.set(param,value); }
-      config &get_config() {return m_config;}
-
-      symbol str_symbol(char const * s);
-      symbol int_symbol(int n);
-      
-      sort bool_sort();
-      sort int_sort();
-      sort real_sort();
-      sort bv_sort(unsigned sz);
-      sort array_sort(sort d, sort r);
-      
-      func_decl function(symbol const & name, unsigned arity, sort const * domain, sort const & range);
-      func_decl function(char const * name, unsigned arity, sort const * domain, sort const & range);
-      func_decl function(char const * name, sort const & domain, sort const & range);
-      func_decl function(char const * name, sort const & d1, sort const & d2, sort const & range);
-      func_decl function(char const * name, sort const & d1, sort const & d2, sort const & d3, sort const & range);
-      func_decl function(char const * name, sort const & d1, sort const & d2, sort const & d3, sort const & d4, sort const & range);
-      func_decl function(char const * name, sort const & d1, sort const & d2, sort const & d3, sort const & d4, sort const & d5, sort const & range);
-      func_decl fresh_func_decl(char const * name, const std::vector<sort> &domain, sort const & range);
-      func_decl fresh_func_decl(char const * name, sort const & range);
-
-      expr constant(symbol const & name, sort const & s);
-      expr constant(char const * name, sort const & s);
-      expr constant(const std::string &name, sort const & s);
-      expr bool_const(char const * name);
-      expr int_const(char const * name);
-      expr real_const(char const * name);
-      expr bv_const(char const * name, unsigned sz);
-      
-      expr bool_val(bool b);
-      
-      expr int_val(int n);
-      expr int_val(unsigned n);
-      expr int_val(char const * n);
-      
-      expr real_val(int n, int d);
-      expr real_val(int n);
-      expr real_val(unsigned n);
-      expr real_val(char const * n);
-      
-      expr bv_val(int n, unsigned sz);
-      expr bv_val(unsigned n, unsigned sz);
-      expr bv_val(char const * n, unsigned sz);
-      
-      expr num_val(int n, sort const & s);
-
-      expr mki(family_id fid, ::decl_kind dk, int n, ::expr **args);
-      expr make(decl_kind op, int n, ::expr **args);
-      expr make(decl_kind op, const std::vector<expr> &args);
-      expr make(decl_kind op);
-      expr make(decl_kind op, const expr &arg0);
-      expr make(decl_kind op, const expr &arg0, const expr &arg1);
-      expr make(decl_kind op, const expr &arg0, const expr &arg1, const expr &arg2);
-
-      expr make_quant(decl_kind op, const std::vector<expr> &bvs, const expr &body);
-      expr make_quant(decl_kind op, const std::vector<sort> &_sorts, const std::vector<symbol> &_names, const expr &body);
-      expr make_var(int idx, const sort &s);
-
-      decl_kind get_decl_kind(const func_decl &t);
-
-      sort_kind get_sort_kind(const sort &s);
-
-      expr translate(const expr &e);
-      func_decl translate(const func_decl &);
-
-      void print_expr(std::ostream &s, const ast &e);
-
-      fixedpoint mk_fixedpoint();
-
-      expr cook(::expr *a);
-      std::vector<expr> cook(ptr_vector< ::expr> v);
-      ::expr *uncook(const expr &a);
-    };
-
-    template<typename T>
-    class z3array {
-        T *      m_array;
-        unsigned m_size;
-        z3array(z3array const & s);
-        z3array & operator=(z3array const & s);
-    public:
-        z3array(unsigned sz):m_size(sz) { m_array = new T[sz]; }
-        ~z3array() { delete[] m_array; }
-        unsigned size() const { return m_size; }
-        T & operator[](unsigned i) { assert(i < m_size); return m_array[i]; }
-        T const & operator[](unsigned i) const { assert(i < m_size); return m_array[i]; }
-        T const * ptr() const { return m_array; }
-        T * ptr() { return m_array; }
-    };
-
-    class object {
-    protected:
-        context * m_ctx;
-    public:
-        object(): m_ctx((context *)0) {}
-        object(context & c):m_ctx(&c) {}
-        object(object const & s):m_ctx(s.m_ctx) {}
-        context & ctx() const { return *m_ctx; }
-        friend void check_context(object const & a, object const & b) { assert(a.m_ctx == b.m_ctx); }
-	ast_manager &m() const {return m_ctx->m();}
-    };
-
-    class symbol : public object {
-        ::symbol m_sym;
-    public:
-        symbol(context & c, ::symbol s):object(c), m_sym(s) {}
-        symbol(symbol const & s):object(s), m_sym(s.m_sym) {}
-        symbol & operator=(symbol const & s) { m_ctx = s.m_ctx; m_sym = s.m_sym; return *this; }
-	operator ::symbol() const {return m_sym;} 
-	std::string str() const {
-	  if (m_sym.is_numerical()) {
-	    std::ostringstream buffer;
-	    buffer << m_sym.get_num();
-	    return buffer.str();
-	  }
-	  else {
-	    return m_sym.bare_str();
-	  }
-	}
-        friend std::ostream & operator<<(std::ostream & out, symbol const & s){
-	  return out << s.str();
-	}
-	friend bool operator==(const symbol &x, const symbol &y){
-	  return x.m_sym == y.m_sym;
-	}
-    };
-
-    class params : public config {};
-
-    /** Wrapper around an ast pointer */
-    class ast_i : public object {
-    protected:
-      ::ast *_ast;
-    public:
-      ::ast * const &raw() const {return _ast;}
-      ast_i(context & c, ::ast *a = 0) : object(c) {_ast = a;}
-      
-      ast_i(){_ast = 0;}
-      bool eq(const ast_i &other) const {
-	return _ast == other._ast;
-      }
-      bool lt(const ast_i &other) const {
-	return _ast < other._ast;
-      }
-      friend bool operator==(const ast_i &x, const ast_i&y){
-	return x.eq(y);
-      }
-      friend bool operator!=(const ast_i &x, const ast_i&y){
-	return !x.eq(y);
-      }
-      friend bool operator<(const ast_i &x, const ast_i&y){
-	return x.lt(y);
-      }
-      size_t hash() const {return (size_t)_ast;}
-      bool null() const {return !_ast;}
-    };
-
-    /** Reference counting verison of above */
-    class ast : public ast_i {
-    public:
-      operator ::ast*() const { return raw(); }
-      friend bool eq(ast const & a, ast const & b) { return a.raw() == b.raw(); }
-
-      
-      ast(context &c, ::ast *a = 0) : ast_i(c,a) {
-	if(_ast)
-	  m().inc_ref(a);
-      }
-      
-      ast() {}
-      
-      ast(const ast &other) : ast_i(other) {
-	if(_ast)
-	  m().inc_ref(_ast);
-      }
-      
-      ast &operator=(const ast &other) {
-	if(_ast)
-	  m().dec_ref(_ast);
-	_ast = other._ast;
-	m_ctx = other.m_ctx;
-	if(_ast)
-  	  m().inc_ref(_ast);
-	return *this;
-      }
-      
-      ~ast(){
-	if(_ast)
-	  m().dec_ref(_ast);
-      }
-
-      void show() const;
-
-    };
-
-    class sort : public ast {
-    public:
-      sort(context & c):ast(c) {}
-      sort(context & c, ::sort *s):ast(c, s) {}
-      sort(sort const & s):ast(s) {}
-      operator ::sort*() const { return to_sort(raw()); }
-      sort & operator=(sort const & s) { return static_cast<sort&>(ast::operator=(s)); }
-
-      bool is_bool() const { return m().is_bool(*this); }
-      bool is_int() const { return ctx().get_sort_kind(*this) == IntSort; } 
-      bool is_real() const { return ctx().get_sort_kind(*this) == RealSort; } 
-      bool is_arith() const;
-      bool is_array() const { return ctx().get_sort_kind(*this) == ArraySort; } 
-      bool is_datatype() const; 
-      bool is_relation() const; 
-      bool is_finite_domain() const; 
-
-      
-      sort array_domain() const;
-      sort array_range() const;
-    };
-
-    
-    class func_decl : public ast {
-    public:
-        func_decl() : ast() {}
-        func_decl(context & c):ast(c) {}
-        func_decl(context & c, ::func_decl *n):ast(c, n) {}
-        func_decl(func_decl const & s):ast(s) {}
-        operator ::func_decl*() const { return to_func_decl(*this); }
-        func_decl & operator=(func_decl const & s) { return static_cast<func_decl&>(ast::operator=(s)); }
-        
-        unsigned arity() const;
-        sort domain(unsigned i) const;
-        sort range() const;
-        symbol name() const {return symbol(ctx(),to_func_decl(raw())->get_name());}
-        decl_kind get_decl_kind() const;
-
-        bool is_const() const { return arity() == 0; }
-
-        expr operator()(unsigned n, expr const * args) const;
-        expr operator()(const std::vector<expr> &args) const;
-        expr operator()() const;
-        expr operator()(expr const & a) const;
-        expr operator()(int a) const;
-        expr operator()(expr const & a1, expr const & a2) const;
-        expr operator()(expr const & a1, int a2) const;
-        expr operator()(int a1, expr const & a2) const;
-        expr operator()(expr const & a1, expr const & a2, expr const & a3) const;
-        expr operator()(expr const & a1, expr const & a2, expr const & a3, expr const & a4) const;
-        expr operator()(expr const & a1, expr const & a2, expr const & a3, expr const & a4, expr const & a5) const;
-
-	func_decl get_func_decl_parameter(unsigned idx){
-	  return func_decl(ctx(),to_func_decl(to_func_decl(raw())->get_parameters()[idx].get_ast()));
-	}
-
-    };
-
-    class expr : public ast {
-    public:
-        expr() : ast() {}
-        expr(context & c):ast(c) {}
-        expr(context & c, ::ast *n):ast(c, n) {}
-        expr(expr const & n):ast(n) {}
-        expr & operator=(expr const & n) { return static_cast<expr&>(ast::operator=(n)); }
-	operator ::expr*() const { return to_expr(raw()); }
-	unsigned get_id() const {return to_expr(raw())->get_id();}
-
-        sort get_sort() const { return sort(ctx(),m().get_sort(to_expr(raw()))); }
-
-        bool is_bool() const { return get_sort().is_bool(); }
-        bool is_int() const { return get_sort().is_int(); }
-        bool is_real() const { return get_sort().is_real(); }
-        bool is_arith() const { return get_sort().is_arith(); }
-        bool is_array() const { return get_sort().is_array(); }
-        bool is_datatype() const { return get_sort().is_datatype(); }
-        bool is_relation() const { return get_sort().is_relation(); }
-        bool is_finite_domain() const { return get_sort().is_finite_domain(); }
-	bool is_true() const {return is_app() && decl().get_decl_kind() == True; }
-
-        bool is_numeral() const {
-	  return is_app() && decl().get_decl_kind() == OtherArith && m().is_unique_value(to_expr(raw()));
-	}
-	bool is_app() const {return raw()->get_kind() == AST_APP;}
-        bool is_quantifier() const {return raw()->get_kind() == AST_QUANTIFIER;}
-        bool is_var() const {return raw()->get_kind() == AST_VAR;}
-	bool is_label (bool &pos,std::vector<symbol> &names) const ;
-	bool is_ground() const {return to_app(raw())->is_ground();}
-	bool has_quantifiers() const {return to_app(raw())->has_quantifiers();}
-	bool has_free(int idx) const {
-	  used_vars proc;
-	  proc.process(to_expr(raw()));
-	  return proc.contains(idx);
-	}
-	unsigned get_max_var_idx_plus_1() const {
-	  used_vars proc;
-	  proc.process(to_expr(raw()));
-	  return proc.get_max_found_var_idx_plus_1();
-	}
-
-        // operator Z3_app() const { assert(is_app()); return reinterpret_cast<Z3_app>(m_ast); }
-        func_decl decl() const {return func_decl(ctx(),to_app(raw())->get_decl());}
-        unsigned num_args() const {
-	  ast_kind dk = raw()->get_kind();
-	  switch(dk){
-	  case AST_APP:
-	    return to_app(raw())->get_num_args();
-	  case AST_QUANTIFIER:
-	    return 1;
-	  case AST_VAR:
-	    return 0;
-	  default:;    
-	  }
-	  SASSERT(0);
-	  return 0;
-	}
-        expr arg(unsigned i) const {
-	  ast_kind dk = raw()->get_kind();
-	  switch(dk){
-	  case AST_APP:
-	    return ctx().cook(to_app(raw())->get_arg(i));
-	  case AST_QUANTIFIER:
-	    return ctx().cook(to_quantifier(raw())->get_expr());
-	  default:;
-	  }
-	  assert(0);
-	  return expr();
-	}
-
-        expr body() const {
-	  return ctx().cook(to_quantifier(raw())->get_expr());
-	}
-
-        friend expr operator!(expr const & a) {
-	  // ::expr *e = a;
-	  return expr(a.ctx(),a.m().mk_app(a.m().get_basic_family_id(),OP_NOT,a));
-	}
-
-        friend expr operator&&(expr const & a, expr const & b) {
-	  return expr(a.ctx(),a.m().mk_app(a.m().get_basic_family_id(),OP_AND,a,b));
-	}
-
-        friend expr operator||(expr const & a, expr const & b) {
-	  return expr(a.ctx(),a.m().mk_app(a.m().get_basic_family_id(),OP_OR,a,b));
-        }
-        
-        friend expr implies(expr const & a, expr const & b) {
-	  return expr(a.ctx(),a.m().mk_app(a.m().get_basic_family_id(),OP_IMPLIES,a,b));
-        }
-
-        friend expr operator==(expr const & a, expr const & b) {
-	  return expr(a.ctx(),a.m().mk_app(a.m().get_basic_family_id(),OP_EQ,a,b));
-        }
-
-        friend expr operator!=(expr const & a, expr const & b) {
-	  return expr(a.ctx(),a.m().mk_app(a.m().get_basic_family_id(),OP_DISTINCT,a,b));
-        }
-
-        friend expr operator+(expr const & a, expr const & b) {
-	  return a.ctx().make(Plus,a,b); // expr(a.ctx(),a.m().mk_app(a.m().get_basic_family_id(),OP_ADD,a,b));
-        }
-
-        friend expr operator*(expr const & a, expr const & b) {
-	  return a.ctx().make(Times,a,b); // expr(a.ctx(),a.m().mk_app(a.m().get_basic_family_id(),OP_MUL,a,b));
-	}
-
-        friend expr operator/(expr const & a, expr const & b) {
-	  return a.ctx().make(Div,a,b); //  expr(a.ctx(),a.m().mk_app(a.m().get_basic_family_id(),OP_DIV,a,b));
-        }
-	
-        friend expr operator-(expr const & a) {
-	  return a.ctx().make(Uminus,a); // expr(a.ctx(),a.m().mk_app(a.m().get_basic_family_id(),OP_UMINUS,a));
-        }
-
-        friend expr operator-(expr const & a, expr const & b) {
-	  return a.ctx().make(Sub,a,b); // expr(a.ctx(),a.m().mk_app(a.ctx().m_arith_fid,OP_SUB,a,b));
-        }
-
-        friend expr operator<=(expr const & a, expr const & b) {
-	  return a.ctx().make(Leq,a,b); // expr(a.ctx(),a.m().mk_app(a.m().get_basic_family_id(),OP_LE,a,b));
-	}
-
-        friend expr operator>=(expr const & a, expr const & b) {
-	  return a.ctx().make(Geq,a,b); //expr(a.ctx(),a.m().mk_app(a.m().get_basic_family_id(),OP_GE,a,b));
-        }
-	
-        friend expr operator<(expr const & a, expr const & b) {
-	  return a.ctx().make(Lt,a,b); expr(a.ctx(),a.m().mk_app(a.m().get_basic_family_id(),OP_LT,a,b));
-        }
-        
-        friend expr operator>(expr const & a, expr const & b) {
-	  return a.ctx().make(Gt,a,b); expr(a.ctx(),a.m().mk_app(a.m().get_basic_family_id(),OP_GT,a,b));
-	}
-
-        expr simplify() const;
-
-        expr simplify(params const & p) const;
-	
-        expr qe_lite() const;
-
-	expr qe_lite(const std::set<int> &idxs, bool index_of_bound) const;
-
-	friend expr clone_quantifier(const expr &, const expr &);
-
-        friend expr clone_quantifier(const expr &q, const expr &b, const std::vector<expr> &patterns);
-
-	friend expr clone_quantifier(decl_kind, const expr &, const expr &);
-
-        friend std::ostream & operator<<(std::ostream & out, expr const & m){
-	  m.ctx().print_expr(out,m);
-	  return out;
-	}
-
-	void get_patterns(std::vector<expr> &pats) const ;
-
-	unsigned get_quantifier_num_bound() const {
-	  return to_quantifier(raw())->get_num_decls();
-	}
-
-	unsigned get_index_value() const {
-	  var* va = to_var(raw());
-	  return va->get_idx();
-	}
-
-        bool is_quantifier_forall() const {
-	  return to_quantifier(raw())->is_forall();
-	}
-
-	sort get_quantifier_bound_sort(unsigned n) const {
-	  return sort(ctx(),to_quantifier(raw())->get_decl_sort(n));
-	}
-
-	symbol get_quantifier_bound_name(unsigned n) const {
-	  return symbol(ctx(),to_quantifier(raw())->get_decl_names()[n]);
-	}
-
-	friend expr forall(const std::vector<expr> &quants, const expr &body);
-
-	friend expr exists(const std::vector<expr> &quants, const expr &body);
-
-    };
-    
-
-    typedef ::decl_kind pfrule;
-    
-    class proof : public ast {
-    public:
-      proof(context & c):ast(c) {}
-      proof(context & c, ::proof *s):ast(c, s) {}
-      proof(proof const & s):ast(s) {}
-      operator ::proof*() const { return to_app(raw()); }
-      proof & operator=(proof const & s) { return static_cast<proof&>(ast::operator=(s)); }
-
-      pfrule rule() const {
-	::func_decl *d = to_app(raw())->get_decl();
-	return d->get_decl_kind();
-      }
-
-      unsigned num_prems() const {
-	return to_app(raw())->get_num_args() - 1;
-      }
-      
-      expr conc() const {
-	return ctx().cook(to_app(raw())->get_arg(num_prems()));
-      }
-      
-      proof prem(unsigned i) const {
-	return proof(ctx(),to_app(to_app(raw())->get_arg(i)));
-      }
-      
-      void get_assumptions(std::vector<expr> &assumps);
-    };
-
-#if 0
-
-#if Z3_MAJOR_VERSION > 4 || Z3_MAJOR_VERSION == 4 && Z3_MINOR_VERSION >= 3
-    template<typename T>
-    class ast_vector_tpl : public object {
-        Z3_ast_vector m_vector;
-        void init(Z3_ast_vector v) { Z3_ast_vector_inc_ref(ctx(), v); m_vector = v; }
-    public:
-        ast_vector_tpl(context & c):object(c) { init(Z3_mk_ast_vector(c)); }
-        ast_vector_tpl(context & c, Z3_ast_vector v):object(c) { init(v); }
-        ast_vector_tpl(ast_vector_tpl const & s):object(s), m_vector(s.m_vector) { Z3_ast_vector_inc_ref(ctx(), m_vector); }
-        ~ast_vector_tpl() { /* Z3_ast_vector_dec_ref(ctx(), m_vector); */ }
-        operator Z3_ast_vector() const { return m_vector; }
-        unsigned size() const { return Z3_ast_vector_size(ctx(), m_vector); }
-        T operator[](unsigned i) const { Z3_ast r = Z3_ast_vector_get(ctx(), m_vector, i); check_error(); return cast_ast<T>()(ctx(), r); }
-        void push_back(T const & e) { Z3_ast_vector_push(ctx(), m_vector, e); check_error(); }
-        void resize(unsigned sz) { Z3_ast_vector_resize(ctx(), m_vector, sz); check_error(); }
-        T back() const { return operator[](size() - 1); }
-        void pop_back() { assert(size() > 0); resize(size() - 1); }
-        bool empty() const { return size() == 0; }
-        ast_vector_tpl & operator=(ast_vector_tpl const & s) { 
-            Z3_ast_vector_inc_ref(s.ctx(), s.m_vector); 
-            // Z3_ast_vector_dec_ref(ctx(), m_vector);
-            m_ctx = s.m_ctx; 
-            m_vector = s.m_vector;
-            return *this; 
-        }
-        friend std::ostream & operator<<(std::ostream & out, ast_vector_tpl const & v) { out << Z3_ast_vector_to_string(v.ctx(), v); return out; }
-    };
-
-    typedef ast_vector_tpl<ast>       ast_vector;
-    typedef ast_vector_tpl<expr>      expr_vector;
-    typedef ast_vector_tpl<sort>      sort_vector;
-    typedef ast_vector_tpl<func_decl> func_decl_vector;
-
-#endif
-
-#endif
-
-    class func_interp : public object {
-      ::func_interp * m_interp;
-      void init(::func_interp * e) {
-	m_interp = e;
-      }
-    public:
-      func_interp(context & c, ::func_interp * e):object(c) { init(e); }
-      func_interp(func_interp const & s):object(s) { init(s.m_interp); }
-      ~func_interp() { }
-      operator ::func_interp *() const { return m_interp; }
-      func_interp & operator=(func_interp const & s) {
-	m_ctx = s.m_ctx; 
-	m_interp = s.m_interp;
-	return *this; 
-      }
-      unsigned num_entries() const { return m_interp->num_entries(); }
-      expr get_arg(unsigned ent, unsigned arg) const {
-	return expr(ctx(),m_interp->get_entry(ent)->get_arg(arg));
-      }
-      expr get_value(unsigned ent) const {
- 	return expr(ctx(),m_interp->get_entry(ent)->get_result());
-      }
-      expr else_value() const {
- 	return expr(ctx(),m_interp->get_else());
-      }
-    };
-
-
-
-    class model : public object {
-        model_ref m_model;
-        void init(::model *m) {
-            m_model = m;
-        }
-    public:
-        model(context & c, ::model * m = 0):object(c), m_model(m) { }
-        model(model const & s):object(s), m_model(s.m_model) { }
-	~model() { }
-        operator ::model *() const { return m_model.get(); }
-        model & operator=(model const & s) {
-            // ::model *_inc_ref(s.ctx(), s.m_model);
-            // ::model *_dec_ref(ctx(), m_model);
-            m_ctx = s.m_ctx; 
-            m_model = s.m_model.get();
-            return *this; 
-        }
-        model & operator=(::model *s) {
-  	    m_model = s;
-            return *this; 
-        }
-	bool null() const {return !m_model;}
-        
-        expr eval(expr const & n, bool model_completion=true) const {
-	  ::model * _m = m_model.get();
-	  expr_ref result(ctx().m());
-	  _m->eval(n, result, model_completion);
-	  return expr(ctx(), result);
-        }
-        
-        void show() const;
-	void show_hash() const;
-
-        unsigned num_consts() const {return m_model.get()->get_num_constants();}
-        unsigned num_funcs() const {return m_model.get()->get_num_functions();}
-        func_decl get_const_decl(unsigned i) const {return func_decl(ctx(),m_model.get()->get_constant(i));}
-        func_decl get_func_decl(unsigned i) const {return func_decl(ctx(),m_model.get()->get_function(i));}
-        unsigned size() const;
-        func_decl operator[](unsigned i) const;
-
-        expr get_const_interp(func_decl f) const {
-	  return ctx().cook(m_model->get_const_interp(to_func_decl(f.raw())));
-	}
-
-        func_interp get_func_interp(func_decl f) const {
-	  return func_interp(ctx(),m_model->get_func_interp(to_func_decl(f.raw())));
-	} 
-
-#if 0
-        friend std::ostream & operator<<(std::ostream & out, model const & m) { out << Z3_model_to_string(m.ctx(), m); return out; }
-#endif
-    };
-
-#if 0
-    class stats : public object {
-        Z3_stats m_stats;
-        void init(Z3_stats e) {
-            m_stats = e;
-            Z3_stats_inc_ref(ctx(), m_stats);
-        }
-    public:
-        stats(context & c):object(c), m_stats(0) {}
-        stats(context & c, Z3_stats e):object(c) { init(e); }
-        stats(stats const & s):object(s) { init(s.m_stats); }
-        ~stats() { if (m_stats) Z3_stats_dec_ref(ctx(), m_stats); }
-        operator Z3_stats() const { return m_stats; }
-        stats & operator=(stats const & s) {
-            Z3_stats_inc_ref(s.ctx(), s.m_stats);
-            if (m_stats) Z3_stats_dec_ref(ctx(), m_stats);
-            m_ctx = s.m_ctx; 
-            m_stats = s.m_stats;
-            return *this; 
-        }
-        unsigned size() const { return Z3_stats_size(ctx(), m_stats); }
-        std::string key(unsigned i) const { Z3_string s = Z3_stats_get_key(ctx(), m_stats, i); check_error(); return s; }
-        bool is_uint(unsigned i) const { Z3_bool r = Z3_stats_is_uint(ctx(), m_stats, i); check_error(); return r != 0; }
-        bool is_double(unsigned i) const { Z3_bool r = Z3_stats_is_double(ctx(), m_stats, i); check_error(); return r != 0; }
-        unsigned uint_value(unsigned i) const { unsigned r = Z3_stats_get_uint_value(ctx(), m_stats, i); check_error(); return r; }
-        double double_value(unsigned i) const { double r = Z3_stats_get_double_value(ctx(), m_stats, i); check_error(); return r; }
-        friend std::ostream & operator<<(std::ostream & out, stats const & s) { out << Z3_stats_to_string(s.ctx(), s); return out; }
-    };
-#endif
-
-    enum check_result {
-        unsat, sat, unknown
-    };
-
-    class fixedpoint : public object {
-
-    public:
-      void get_rules(std::vector<expr> &rules);
-      void get_assertions(std::vector<expr> &rules);
-      void register_relation(const func_decl &rela);
-      void add_rule(const expr &clause, const symbol &name);
-      void assert_cnst(const expr &cnst);
-    };
-
-    inline std::ostream & operator<<(std::ostream & out, check_result r) { 
-        if (r == unsat) out << "unsat";
-        else if (r == sat) out << "sat";
-        else out << "unknown";
-        return out;
-    }
-
-    inline check_result to_check_result(lbool l) {
-        if (l == l_true) return sat;
-        else if (l == l_false) return unsat;
-        return unknown;
-    }
-
-    class solver : public object {
-    protected:
-        ::solver *m_solver;
-        model the_model;
-	bool canceled;
-	proof_gen_mode m_mode;
-	bool extensional;
-    public:
-        solver(context & c, bool extensional = false, bool models = true);
-        solver(context & c, ::solver *s):object(c),the_model(c) { m_solver = s; canceled = false;}
-        solver(solver const & s):object(s), the_model(s.the_model) { m_solver = s.m_solver; canceled = false;}
-        ~solver() {
-	  if(m_solver)
-	    dealloc(m_solver);
-	}
-	operator ::solver*() const { return m_solver; }
-        solver & operator=(solver const & s) {
-            m_ctx = s.m_ctx; 
-            m_solver = s.m_solver;
-	    the_model = s.the_model;
-	    m_mode = s.m_mode;
-            return *this; 
-        }
-	struct cancel_exception {};
-	void checkpoint(){
-	  if(canceled)
-	    throw(cancel_exception());
-	}
-        // void set(params const & p) { Z3_solver_set_params(ctx(), m_solver, p); check_error(); }
-        void push() { scoped_proof_mode spm(m(),m_mode); m_solver->push(); }
-        void pop(unsigned n = 1) { scoped_proof_mode spm(m(),m_mode); m_solver->pop(n); }
-        // void reset() { Z3_solver_reset(ctx(), m_solver); check_error(); }
-        void add(expr const & e) { scoped_proof_mode spm(m(),m_mode); m_solver->assert_expr(e); }
-        check_result check() { 
-	  scoped_proof_mode spm(m(),m_mode); 
-	  checkpoint();
-	  lbool r = m_solver->check_sat(0,0);
-	  model_ref m;
-	  m_solver->get_model(m);
-	  the_model = m.get();
-	  return to_check_result(r);
-	}
-        check_result check_keep_model(unsigned n, expr * const assumptions, unsigned *core_size = 0, expr *core = 0) { 
-	  scoped_proof_mode spm(m(),m_mode); 
-	  model old_model(the_model);
-	  check_result res = check(n,assumptions,core_size,core);
-	  if(the_model == 0)
-	    the_model = old_model;
-	  return res;
-	}
-        check_result check(unsigned n, expr * const assumptions, unsigned *core_size = 0, expr *core = 0) {
-	  scoped_proof_mode spm(m(),m_mode); 
-	  checkpoint();
-	  std::vector< ::expr *> _assumptions(n);
-	  for (unsigned i = 0; i < n; i++) {
-	    _assumptions[i] = to_expr(assumptions[i]);
-	  }
-	  the_model = 0;
-	  lbool r = m_solver->check_sat(n,&_assumptions[0]);
-	  
-	  if(core_size && core){
-	    ptr_vector< ::expr> _core;
-	    m_solver->get_unsat_core(_core);
-	    *core_size = _core.size();
-	    for(unsigned i = 0; i < *core_size; i++)
-	      core[i] = expr(ctx(),_core[i]);
-	  }
-
-	  model_ref m;
-	  m_solver->get_model(m);
-	  the_model = m.get();
-
-	  return to_check_result(r); 
-        }
-#if 0
-        check_result check(expr_vector assumptions) { 
-	  scoped_proof_mode spm(m(),m_mode); 
-            unsigned n = assumptions.size();
-            z3array<Z3_ast> _assumptions(n);
-            for (unsigned i = 0; i < n; i++) {
-                check_context(*this, assumptions[i]);
-                _assumptions[i] = assumptions[i];
-            }
-            Z3_lbool r = Z3_check_assumptions(ctx(), m_solver, n, _assumptions.ptr()); 
-            check_error(); 
-            return to_check_result(r); 
-        }
-#endif
-        model get_model() const { return model(ctx(), the_model); }
-        // std::string reason_unknown() const { Z3_string r = Z3_solver_get_reason_unknown(ctx(), m_solver); check_error(); return r; }
-        // stats statistics() const { Z3_stats r = Z3_solver_get_statistics(ctx(), m_solver); check_error(); return stats(ctx(), r); }
-#if 0
-        expr_vector unsat_core() const { Z3_ast_vector r = Z3_solver_get_unsat_core(ctx(), m_solver); check_error(); return expr_vector(ctx(), r); }
-        expr_vector assertions() const { Z3_ast_vector r = Z3_solver_get_assertions(ctx(), m_solver); check_error(); return expr_vector(ctx(), r); }
-#endif
-        // expr proof() const { Z3_ast r = Z3_solver_proof(ctx(), m_solver); check_error(); return expr(ctx(), r); }
-        // friend std::ostream & operator<<(std::ostream & out, solver const & s) { out << Z3_solver_to_string(s.ctx(), s); return out; }
-	
-	int get_num_decisions(); 
-
-	void cancel(){
-	  scoped_proof_mode spm(m(),m_mode); 
-	  canceled = true;
-	  if(m_solver)
-	    m_solver->cancel();
-	}
-
-	unsigned get_scope_level(){ scoped_proof_mode spm(m(),m_mode); return m_solver->get_scope_level();}
-
-	void show();
-	void print(const char *filename);
-	void show_assertion_ids();
-
-	proof get_proof(){
-	  scoped_proof_mode spm(m(),m_mode); 
-	  return proof(ctx(),m_solver->get_proof());
-	}
-
-	bool extensional_array_theory() {return extensional;}
-    };
-
-#if 0
-    class goal : public object {
-        Z3_goal m_goal;
-        void init(Z3_goal s) {
-            m_goal = s;
-            Z3_goal_inc_ref(ctx(), s);
-        }
-    public:
-        goal(context & c, bool models=true, bool unsat_cores=false, bool proofs=false):object(c) { init(Z3_mk_goal(c, models, unsat_cores, proofs)); }
-        goal(context & c, Z3_goal s):object(c) { init(s); }
-        goal(goal const & s):object(s) { init(s.m_goal); }
-        ~goal() { Z3_goal_dec_ref(ctx(), m_goal); }
-        operator Z3_goal() const { return m_goal; }
-        goal & operator=(goal const & s) {
-            Z3_goal_inc_ref(s.ctx(), s.m_goal);
-            Z3_goal_dec_ref(ctx(), m_goal);
-            m_ctx = s.m_ctx; 
-            m_goal = s.m_goal;
-            return *this; 
-        }
-        void add(expr const & f) { check_context(*this, f); Z3_goal_assert(ctx(), m_goal, f); check_error(); }
-        unsigned size() const { return Z3_goal_size(ctx(), m_goal); }
-        expr operator[](unsigned i) const { Z3_ast r = Z3_goal_formula(ctx(), m_goal, i); check_error(); return expr(ctx(), r); }
-        Z3_goal_prec precision() const { return Z3_goal_precision(ctx(), m_goal); }
-        bool inconsistent() const { return Z3_goal_inconsistent(ctx(), m_goal) != 0; }
-        unsigned depth() const { return Z3_goal_depth(ctx(), m_goal); } 
-        void reset() { Z3_goal_reset(ctx(), m_goal); }
-        unsigned num_exprs() const { Z3_goal_num_exprs(ctx(), m_goal); }
-        bool is_decided_sat() const { return Z3_goal_is_decided_sat(ctx(), m_goal) != 0; }        
-        bool is_decided_unsat() const { return Z3_goal_is_decided_unsat(ctx(), m_goal) != 0; }        
-        friend std::ostream & operator<<(std::ostream & out, goal const & g) { out << Z3_goal_to_string(g.ctx(), g); return out; }
-    };
-
-    class apply_result : public object {
-        Z3_apply_result m_apply_result;
-        void init(Z3_apply_result s) {
-            m_apply_result = s;
-            Z3_apply_result_inc_ref(ctx(), s);
-        }
-    public:
-        apply_result(context & c, Z3_apply_result s):object(c) { init(s); }
-        apply_result(apply_result const & s):object(s) { init(s.m_apply_result); }
-        ~apply_result() { Z3_apply_result_dec_ref(ctx(), m_apply_result); }
-        operator Z3_apply_result() const { return m_apply_result; }
-        apply_result & operator=(apply_result const & s) {
-            Z3_apply_result_inc_ref(s.ctx(), s.m_apply_result);
-            Z3_apply_result_dec_ref(ctx(), m_apply_result);
-            m_ctx = s.m_ctx; 
-            m_apply_result = s.m_apply_result;
-            return *this; 
-        }
-        unsigned size() const { return Z3_apply_result_get_num_subgoals(ctx(), m_apply_result); }
-        goal operator[](unsigned i) const { Z3_goal r = Z3_apply_result_get_subgoal(ctx(), m_apply_result, i); check_error(); return goal(ctx(), r); }
-        goal operator[](int i) const { assert(i >= 0); return this->operator[](static_cast<unsigned>(i)); }
-        model convert_model(model const & m, unsigned i = 0) const { 
-            check_context(*this, m); 
-            Z3_model new_m = Z3_apply_result_convert_model(ctx(), m_apply_result, i, m);
-            check_error();
-            return model(ctx(), new_m);
-        }
-        friend std::ostream & operator<<(std::ostream & out, apply_result const & r) { out << Z3_apply_result_to_string(r.ctx(), r); return out; }
-    };
-
-    class tactic : public object {
-        Z3_tactic m_tactic;
-        void init(Z3_tactic s) {
-            m_tactic = s;
-            Z3_tactic_inc_ref(ctx(), s);
-        }
-    public:
-        tactic(context & c, char const * name):object(c) { Z3_tactic r = Z3_mk_tactic(c, name); check_error(); init(r); }
-        tactic(context & c, Z3_tactic s):object(c) { init(s); }
-        tactic(tactic const & s):object(s) { init(s.m_tactic); }
-        ~tactic() { Z3_tactic_dec_ref(ctx(), m_tactic); }
-        operator Z3_tactic() const { return m_tactic; }
-        tactic & operator=(tactic const & s) {
-            Z3_tactic_inc_ref(s.ctx(), s.m_tactic);
-            Z3_tactic_dec_ref(ctx(), m_tactic);
-            m_ctx = s.m_ctx; 
-            m_tactic = s.m_tactic;
-            return *this; 
-        }
-        solver mk_solver() const { Z3_solver r = Z3_mk_solver_from_tactic(ctx(), m_tactic); check_error(); return solver(ctx(), r);  }
-        apply_result apply(goal const & g) const { 
-            check_context(*this, g);
-            Z3_apply_result r = Z3_tactic_apply(ctx(), m_tactic, g); 
-            check_error(); 
-            return apply_result(ctx(), r); 
-        }
-        apply_result operator()(goal const & g) const {
-            return apply(g);
-        }
-        std::string help() const { char const * r = Z3_tactic_get_help(ctx(), m_tactic); check_error();  return r; }
-        friend tactic operator&(tactic const & t1, tactic const & t2) {
-            check_context(t1, t2);
-            Z3_tactic r = Z3_tactic_and_then(t1.ctx(), t1, t2);
-            t1.check_error();
-            return tactic(t1.ctx(), r);
-        }
-        friend tactic operator|(tactic const & t1, tactic const & t2) {
-            check_context(t1, t2);
-            Z3_tactic r = Z3_tactic_or_else(t1.ctx(), t1, t2);
-            t1.check_error();
-            return tactic(t1.ctx(), r);
-        }
-        friend tactic repeat(tactic const & t, unsigned max=UINT_MAX) {
-            Z3_tactic r = Z3_tactic_repeat(t.ctx(), t, max);
-            t.check_error();
-            return tactic(t.ctx(), r);
-        }
-        friend tactic with(tactic const & t, params const & p) {
-            Z3_tactic r = Z3_tactic_using_params(t.ctx(), t, p);
-            t.check_error();
-            return tactic(t.ctx(), r);
-        }
-        friend tactic try_for(tactic const & t, unsigned ms) {
-            Z3_tactic r = Z3_tactic_try_for(t.ctx(), t, ms);
-            t.check_error();
-            return tactic(t.ctx(), r);
-        }
-    };
-
-    class probe : public object {
-        Z3_probe m_probe;
-        void init(Z3_probe s) {
-            m_probe = s;
-            Z3_probe_inc_ref(ctx(), s);
-        }
-    public:
-        probe(context & c, char const * name):object(c) { Z3_probe r = Z3_mk_probe(c, name); check_error(); init(r); }
-        probe(context & c, double val):object(c) { Z3_probe r = Z3_probe_const(c, val); check_error(); init(r); }
-        probe(context & c, Z3_probe s):object(c) { init(s); }
-        probe(probe const & s):object(s) { init(s.m_probe); }
-        ~probe() { Z3_probe_dec_ref(ctx(), m_probe); }
-        operator Z3_probe() const { return m_probe; }
-        probe & operator=(probe const & s) {
-            Z3_probe_inc_ref(s.ctx(), s.m_probe);
-            Z3_probe_dec_ref(ctx(), m_probe);
-            m_ctx = s.m_ctx; 
-            m_probe = s.m_probe;
-            return *this; 
-        }
-        double apply(goal const & g) const { double r = Z3_probe_apply(ctx(), m_probe, g); check_error(); return r; }
-        double operator()(goal const & g) const { return apply(g); }
-        friend probe operator<=(probe const & p1, probe const & p2) { 
-            check_context(p1, p2); Z3_probe r = Z3_probe_le(p1.ctx(), p1, p2); p1.check_error(); return probe(p1.ctx(), r); 
-        }
-        friend probe operator<=(probe const & p1, double p2) { return p1 <= probe(p1.ctx(), p2); }
-        friend probe operator<=(double p1, probe const & p2) { return probe(p2.ctx(), p1) <= p2; }
-        friend probe operator>=(probe const & p1, probe const & p2) { 
-            check_context(p1, p2); Z3_probe r = Z3_probe_ge(p1.ctx(), p1, p2); p1.check_error(); return probe(p1.ctx(), r); 
-        }
-        friend probe operator>=(probe const & p1, double p2) { return p1 >= probe(p1.ctx(), p2); }
-        friend probe operator>=(double p1, probe const & p2) { return probe(p2.ctx(), p1) >= p2; }
-        friend probe operator<(probe const & p1, probe const & p2) { 
-            check_context(p1, p2); Z3_probe r = Z3_probe_lt(p1.ctx(), p1, p2); p1.check_error(); return probe(p1.ctx(), r); 
-        }
-        friend probe operator<(probe const & p1, double p2) { return p1 < probe(p1.ctx(), p2); }
-        friend probe operator<(double p1, probe const & p2) { return probe(p2.ctx(), p1) < p2; }
-        friend probe operator>(probe const & p1, probe const & p2) { 
-            check_context(p1, p2); Z3_probe r = Z3_probe_gt(p1.ctx(), p1, p2); p1.check_error(); return probe(p1.ctx(), r); 
-        }
-        friend probe operator>(probe const & p1, double p2) { return p1 > probe(p1.ctx(), p2); }
-        friend probe operator>(double p1, probe const & p2) { return probe(p2.ctx(), p1) > p2; }
-        friend probe operator==(probe const & p1, probe const & p2) { 
-            check_context(p1, p2); Z3_probe r = Z3_probe_eq(p1.ctx(), p1, p2); p1.check_error(); return probe(p1.ctx(), r); 
-        }
-        friend probe operator==(probe const & p1, double p2) { return p1 == probe(p1.ctx(), p2); }
-        friend probe operator==(double p1, probe const & p2) { return probe(p2.ctx(), p1) == p2; }
-        friend probe operator&&(probe const & p1, probe const & p2) { 
-            check_context(p1, p2); Z3_probe r = Z3_probe_and(p1.ctx(), p1, p2); p1.check_error(); return probe(p1.ctx(), r); 
-        }
-        friend probe operator||(probe const & p1, probe const & p2) { 
-            check_context(p1, p2); Z3_probe r = Z3_probe_or(p1.ctx(), p1, p2); p1.check_error(); return probe(p1.ctx(), r); 
-        }
-        friend probe operator!(probe const & p) {
-            Z3_probe r = Z3_probe_not(p.ctx(), p); p.check_error(); return probe(p.ctx(), r); 
-        }
-    };
-
-    inline tactic fail_if(probe const & p) {
-        Z3_tactic r = Z3_tactic_fail_if(p.ctx(), p);
-        p.check_error();
-        return tactic(p.ctx(), r);
-    }
-    inline tactic when(probe const & p, tactic const & t) {
-        check_context(p, t);
-        Z3_tactic r = Z3_tactic_when(t.ctx(), p, t);
-        t.check_error();
-        return tactic(t.ctx(), r);
-    }
-    inline tactic cond(probe const & p, tactic const & t1, tactic const & t2) {
-        check_context(p, t1); check_context(p, t2);
-        Z3_tactic r = Z3_tactic_cond(t1.ctx(), p, t1, t2);
-        t1.check_error();
-        return tactic(t1.ctx(), r);
-    }
-
-#endif
-
-    inline expr context::bool_val(bool b){return b ? make(True) : make(False);}
-
-    inline symbol context::str_symbol(char const * s) { ::symbol r = ::symbol(s); return symbol(*this, r); }
-    inline symbol context::int_symbol(int n) { ::symbol r = ::symbol(n); return symbol(*this, r); }
-
-    inline sort context::bool_sort() {
-      ::sort *s = m().mk_sort(m_basic_fid, BOOL_SORT); 
-      return sort(*this, s);
-    }
-    inline sort context::int_sort()  {
-      ::sort *s = m().mk_sort(m_arith_fid, INT_SORT); 
-      return sort(*this, s);
-    }
-    inline sort context::real_sort()  {
-      ::sort *s = m().mk_sort(m_arith_fid, REAL_SORT); 
-      return sort(*this, s);
-    }
-    inline sort context::array_sort(sort d, sort r) {
-      parameter params[2]  = { parameter(d), parameter(to_sort(r)) };
-      ::sort * s =  m().mk_sort(m_array_fid, ARRAY_SORT, 2, params);
-      return sort(*this, s);
-    }
-
-
-    inline func_decl context::function(symbol const & name, unsigned arity, sort const * domain, sort const & range) {
-      std::vector< ::sort *> sv(arity);
-      for(unsigned i = 0; i < arity; i++)
-	sv[i] = domain[i];
-      ::func_decl* d = m().mk_func_decl(name,arity,&sv[0],range);
-      return func_decl(*this,d);
-    }
-
-    inline func_decl context::function(char const * name, unsigned arity, sort const * domain, sort const & range) {
-      return function(str_symbol(name), arity, domain, range);
-    }
-    
-    inline func_decl context::function(char const * name, sort const & domain, sort const & range) {
-      sort args[1] = { domain };
-      return function(name, 1, args, range);
-    }
-
-    inline func_decl context::function(char const * name, sort const & d1, sort const & d2, sort const & range) {
-        sort args[2] = { d1, d2 };
-	return function(name, 2, args, range);
-    }
-
-    inline func_decl context::function(char const * name, sort const & d1, sort const & d2, sort const & d3, sort const & range) {
-      sort args[3] = { d1, d2, d3 };
-      return function(name, 3, args, range);
-    }
-
-    inline func_decl context::function(char const * name, sort const & d1, sort const & d2, sort const & d3, sort const & d4, sort const & range) {
-      sort args[4] = { d1, d2, d3, d4 };
-      return function(name, 4, args, range);
-    }
-    
-    inline func_decl context::function(char const * name, sort const & d1, sort const & d2, sort const & d3, sort const & d4, sort const & d5, sort const & range) {
-      sort args[5] = { d1, d2, d3, d4, d5 };
-      return function(name, 5, args, range);
-    }
-
-
-    inline expr context::constant(symbol const & name, sort const & s) {
-      ::expr *r = m().mk_const(m().mk_const_decl(name, s));
-      return expr(*this, r); 
-    }
-    inline expr context::constant(char const * name, sort const & s) { return constant(str_symbol(name), s); }
-    inline expr context::bool_const(char const * name) { return constant(name, bool_sort()); }
-    inline expr context::int_const(char const * name) { return constant(name, int_sort()); }
-    inline expr context::real_const(char const * name) { return constant(name, real_sort()); }
-    inline expr context::bv_const(char const * name, unsigned sz) { return constant(name, bv_sort(sz)); }
-
-    inline expr func_decl::operator()(const std::vector<expr> &args) const {
-      return operator()(args.size(),&args[0]);
-    }
-    inline expr func_decl::operator()() const {
-      return operator()(0,0);
-    }
-    inline expr func_decl::operator()(expr const & a) const {
-      return operator()(1,&a);
-    }
-    inline expr func_decl::operator()(expr const & a1, expr const & a2) const {
-      expr args[2] = {a1,a2};
-      return operator()(2,args);
-    }
-    inline expr func_decl::operator()(expr const & a1, expr const & a2, expr const & a3) const {
-      expr args[3] = {a1,a2,a3};
-      return operator()(3,args);
-    }
-    inline expr func_decl::operator()(expr const & a1, expr const & a2, expr const & a3, expr const & a4) const {
-      expr args[4] = {a1,a2,a3,a4};
-      return operator()(4,args);
-    }
-    inline expr func_decl::operator()(expr const & a1, expr const & a2, expr const & a3, expr const & a4, expr const & a5) const {
-      expr args[5] = {a1,a2,a3,a4,a5};
-      return operator()(5,args);
-    }
-    
-    
-    inline expr select(expr const & a, expr const & i) { return a.ctx().make(Select,a,i); }
-    inline expr store(expr const & a, expr const & i, expr const & v) { return a.ctx().make(Store,a,i,v); }
-    
-    inline expr forall(const std::vector<expr> &quants, const expr &body){
-      return body.ctx().make_quant(Forall,quants,body);
-    }
-
-    inline expr exists(const std::vector<expr> &quants, const expr &body){
-      return body.ctx().make_quant(Exists,quants,body);
-    }
-
-    inline expr context::int_val(int n){
-      :: sort *r = m().mk_sort(m_arith_fid, INT_SORT);
-      return cook(m_arith_util.mk_numeral(rational(n),r));
-    }
-
-
-    class literals : public object {
-    };
-
-    class TermTree {
-    public:
-
-      TermTree(expr _term){
-	term = _term;
-      }
-
-      TermTree(expr _term, const std::vector<TermTree *> &_children){
-	term = _term;
-	children = _children;
-      }
-
-      inline expr getTerm(){return term;}
-
-      inline std::vector<expr> &getTerms(){return terms;}
-
-      inline std::vector<TermTree *> &getChildren(){
-	return children;
-      }
-
-      inline int number(int from){
-	for(unsigned i = 0; i < children.size(); i++)
-	  from = children[i]->number(from);
-	num = from;
-	return from + 1;
-      }
-
-      inline int getNumber(){
-	return num;
-      }
-
-      inline void setTerm(expr t){term = t;}
-      
-      inline void addTerm(expr t){terms.push_back(t);}
-
-      inline void setChildren(const std::vector<TermTree *> & _children){
-	children = _children;
-      }
-
-      inline void setNumber(int _num){
-	num = _num;
-      }
-
-      ~TermTree(){
-	for(unsigned i = 0; i < children.size(); i++)
-	  delete children[i];
-      }
-
-    private:
-      expr term;
-      std::vector<expr> terms;
-      std::vector<TermTree *> children;
-      int num;
-    };
-    
-    typedef context interpolating_context;
-
-    class interpolating_solver : public solver {
-    public:
-    interpolating_solver(context &ctx, bool models = true)
-      : solver(ctx, true, models)
-      {
-	weak_mode = false;
-      }
-      
-    public:
-      lbool interpolate(const std::vector<expr> &assumptions,
-			   std::vector<expr> &interpolants,
-			   model &_model,
-			   literals &lits,
-			   bool incremental
-			   );
-      
-      lbool interpolate_tree(TermTree *assumptions,
-				TermTree *&interpolants,
-				model &_model,
-  			        literals &lits,
-				bool incremental
-				);
-      
-      bool read_interpolation_problem(const std::string &file_name,
-				      std::vector<expr> &assumptions,
-				      std::vector<expr> &theory,
-				      std::string &error_message
-				      );
-      
-      void write_interpolation_problem(const std::string &file_name,
-				       const std::vector<expr> &assumptions,
-				       const std::vector<expr> &theory
-				       );
-      
-      void AssertInterpolationAxiom(const expr &expr);
-      void RemoveInterpolationAxiom(const expr &expr);
-      
-      void SetWeakInterpolants(bool weak);
-      void SetPrintToFile(const std::string &file_name);
-      
-      const std::vector<expr> &GetInterpolationAxioms() {return theory;}
-      const char *profile();
-      
-    private:
-      bool weak_mode;
-      std::string print_filename;
-      std::vector<expr> theory;
-    };
-    
-    
-    inline expr context::cook(::expr *a) {return expr(*this,a);}
-
-    inline std::vector<expr> context::cook(ptr_vector< ::expr> v) {
-      std::vector<expr> _v(v.size());
-      for(unsigned i = 0; i < v.size(); i++)
-	_v[i] = cook(v[i]);
-      return _v;
-    }
-
-    inline ::expr *context::uncook(const expr &a) {
-      m().inc_ref(a.raw());
-      return to_expr(a.raw());
-    }
-
-    inline expr context::translate(const expr &e) {
-      ::expr *f = to_expr(e.raw());
-      if(&e.ctx().m() != &m()) // same ast manager -> no translation
-	throw "ast manager mismatch";
-      return cook(f);
-    }
-
-    inline func_decl context::translate(const func_decl &e) {
-      ::func_decl *f = to_func_decl(e.raw());
-      if(&e.ctx().m() != &m()) // same ast manager -> no translation
-	throw "ast manager mismatch";
-      return func_decl(*this,f);
-    }
-
-    typedef double clock_t;
-    clock_t current_time();
-    inline void output_time(std::ostream &os, clock_t time){os << time;}
-
-    template <class X> class uptr {
-    public:
-      X *ptr;
-      uptr(){ptr = 0;}
-      void set(X *_ptr){
-	if(ptr) delete ptr;
-	ptr = _ptr;
-      }
-      X *get(){ return ptr;}
-      ~uptr(){
-	if(ptr) delete ptr;
-      }
-    };
-
-};
-
-// to make Duality::ast hashable
-namespace hash_space {
-  template <>
-    class hash<Duality::ast> {
-  public:
-    size_t operator()(const Duality::ast &s) const {
-      return s.raw()->get_id();
-    }
-  };
-}
-
-
-// to make Duality::ast usable in ordered collections
-namespace std {
-  template <>
-    class less<Duality::ast> {
-  public:
-    bool operator()(const Duality::ast &s, const Duality::ast &t) const {
-      // return s.raw() < t.raw();
-      return s.raw()->get_id() < t.raw()->get_id();
-    }
-  };
-}
-
-// to make Duality::ast usable in ordered collections
-namespace std {
-  template <>
-    class less<Duality::expr> {
-  public:
-    bool operator()(const Duality::expr &s, const Duality::expr &t) const {
-      // return s.raw() < t.raw();
-      return s.raw()->get_id() < t.raw()->get_id();
-    }
-  };
-}
-
-// to make Duality::func_decl hashable
-namespace hash_space {
-  template <>
-    class hash<Duality::func_decl> {
-  public:
-    size_t operator()(const Duality::func_decl &s) const {
-      return s.raw()->get_id();
-    }
-  };
-}
-
-
-// to make Duality::func_decl usable in ordered collections
-namespace std {
-  template <>
-    class less<Duality::func_decl> {
-  public:
-    bool operator()(const Duality::func_decl &s, const Duality::func_decl &t) const {
-      // return s.raw() < t.raw();
-      return s.raw()->get_id() < t.raw()->get_id();
-    }
-  };
-}
-
-#endif
->>>>>>> fceaf97c
+#endif