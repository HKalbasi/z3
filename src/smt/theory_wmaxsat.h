/*++
Copyright (c) 2013 Microsoft Corporation

Module Name:

    theory_wmaxsat.h

Abstract:

    Weighted Max-SAT theory plugin.

Author:

    Nikolaj Bjorner (nbjorner) 2013-11-05

Notes:

--*/

#ifndef THEORY_WMAXSAT_H_
#define THEORY_WMAXSAT_H_

#include "smt/smt_theory.h"
#include "smt/smt_clause.h"
#include "tactic/generic_model_converter.h"

namespace smt {
    class theory_wmaxsat : public theory {
        struct stats {
            unsigned m_num_blocks;
            unsigned m_num_propagations;
            void reset() { memset(this, 0, sizeof(*this)); }
            stats() { reset(); }
        };        
        generic_model_converter&     m_mc;
        mutable unsynch_mpz_manager m_mpz;
        app_ref_vector           m_vars;        // Auxiliary variables per soft clause
        expr_ref_vector          m_fmls;        // Formulas per soft clause
        vector<rational>         m_rweights;    // weights of theory variables.
        scoped_mpz_vector        m_zweights;
        scoped_mpz_vector        m_old_values;
        svector<theory_var>      m_costs;       // set of asserted theory variables
        unsigned                 m_max_unassigned_index; // index of literal that is not yet assigned and has maximal weight.
        svector<theory_var>      m_sorted_vars; // set of all theory variables, sorted by cost
        svector<theory_var>      m_cost_save;   // set of asserted theory variables
        rational                 m_rmin_cost;   // current maximal cost assignment.
        scoped_mpz               m_zcost;       // current sum of asserted costs
        scoped_mpz               m_zmin_cost;   // current maximal cost assignment.
        bool                     m_found_optimal; 
        u_map<theory_var>        m_bool2var;    // bool_var -> theory_var
        svector<bool_var>        m_var2bool;    // theory_var -> bool_var
        bool                     m_propagate;
        bool                     m_can_propagate;
        bool                     m_normalize; 
        rational                 m_den;         // lcm of denominators for rational weights.
        svector<bool>            m_assigned, m_enabled;
        stats                    m_stats;
    public:
<<<<<<< HEAD
        theory_wmaxsat(ast_manager& m, generic_model_converter& mc);
        virtual ~theory_wmaxsat();
=======
        theory_wmaxsat(ast_manager& m, filter_model_converter& mc);
        ~theory_wmaxsat() override;
>>>>>>> fc719a5e
        void get_assignment(svector<bool>& result);
        expr* assert_weighted(expr* fml, rational const& w);
        void  disable_var(expr* var);
        bool_var register_var(app* var, bool attach);
        rational get_cost();
        void init_min_cost(rational const& r);

        class numeral_trail : public trail<context> {
            typedef scoped_mpz T;
            T & m_value;
            scoped_mpz_vector&  m_old_values;            
        public:
            numeral_trail(T & value, scoped_mpz_vector& old):
                m_value(value),
                m_old_values(old) {
                old.push_back(value);
            }
            
            ~numeral_trail() override {
            }
            
            void undo(context & ctx) override {
                m_value = m_old_values.back();
                m_old_values.shrink(m_old_values.size() - 1);
            }
        };

        void init_search_eh() override;
        void assign_eh(bool_var v, bool is_true) override;
        final_check_status final_check_eh() override;
        bool use_diseqs() const override {
            return false;
        }
        bool build_models() const override {
            return false;
        }
        void reset_local();
        void reset_eh() override;
        theory * mk_fresh(context * new_ctx) override { return nullptr; }
        bool internalize_atom(app * atom, bool gate_ctx) override { return false; }
        bool internalize_term(app * term) override { return false; }
        void new_eq_eh(theory_var v1, theory_var v2) override { }
        void new_diseq_eh(theory_var v1, theory_var v2) override { }
        void display(std::ostream& out) const override {}
        void restart_eh() override;

        void collect_statistics(::statistics & st) const override {
            st.update("wmaxsat num blocks", m_stats.m_num_blocks);
            st.update("wmaxsat num props", m_stats.m_num_propagations);
        }
        bool can_propagate() override {
            return m_propagate || m_can_propagate;
        }

        void propagate() override;

        bool is_optimal() const;
        expr_ref mk_block();

        

    private:

        void block();
        void propagate(bool_var v);
        void normalize();

        bool max_unassigned_is_blocked();
       
        class compare_cost {
            theory_wmaxsat& m_th;
        public:
            compare_cost(theory_wmaxsat& t):m_th(t) {}
            bool operator() (theory_var v, theory_var w) const { 
                return m_th.m_mpz.gt(m_th.m_zweights[v], m_th.m_zweights[w]); 
            }
        };


    };
};

#endif<|MERGE_RESOLUTION|>--- conflicted
+++ resolved
@@ -56,13 +56,8 @@
         svector<bool>            m_assigned, m_enabled;
         stats                    m_stats;
     public:
-<<<<<<< HEAD
         theory_wmaxsat(ast_manager& m, generic_model_converter& mc);
-        virtual ~theory_wmaxsat();
-=======
-        theory_wmaxsat(ast_manager& m, filter_model_converter& mc);
         ~theory_wmaxsat() override;
->>>>>>> fc719a5e
         void get_assignment(svector<bool>& result);
         expr* assert_weighted(expr* fml, rational const& w);
         void  disable_var(expr* var);
