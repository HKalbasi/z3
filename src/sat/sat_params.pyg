--- conflicted
+++ resolved
@@ -36,7 +36,7 @@
                           ('xor.solver', BOOL, False, 'use xor solver'),
                           ('atmost1_encoding', SYMBOL, 'grouped', 'encoding used for at-most-1 constraints grouped, bimander, ordered'),
                           ('local_search', BOOL, False, 'use local search instead of CDCL'),
-<<<<<<< HEAD
+                          ('local_search_threads', UINT, 0, 'number of local search threads to find satisfiable solution'),
                           ('lookahead.cube.cutoff', SYMBOL, 'adaptive', 'cutoff type used to create lookahead cubes: adaptive, fixed_depth, fixed_freevars, psat'),
                           ('lookahead.cube.fraction', DOUBLE, 0.4, 'adaptive fraction to create lookahead cubes. Used when lookahead.cube.cutoff is adaptive'),
                           ('lookahead.cube.depth', UINT, 10, 'cut-off depth to create cubes. Used when lookahead.cube.cutoff is fixed_depth.'),
@@ -45,11 +45,6 @@
                           ('lookahead.cube.psat.clause_base', DOUBLE, 2, 'clause base for PSAT cutoff'),
                           ('lookahead.cube.psat.trigger', DOUBLE, 5, 'trigger value to create lookahead cubes for PSAT cutoff'),
                           ('lookahead_search', BOOL, False, 'use lookahead solver'),
-=======
-                          ('local_search_threads', UINT, 0, 'number of local search threads to find satisfiable solution'),
-                          ('lookahead.cube.fraction', DOUBLE, 0.4, 'adaptive fraction to create lookahead cubes. Used when lookahead_cube is true'),
-                          ('lookahead.cube.cutoff', UINT, 10, 'cut-off depth to create cubes. Only enabled when non-zero. Used when lookahead_cube is true.'),
->>>>>>> fc3cbcbe
                           ('lookahead.preselect', BOOL, False, 'use pre-selection of subset of variables for branching'),
                           ('lookahead_simplify', BOOL, False, 'use lookahead solver during simplification'),
                           ('lookahead_simplify.bca', BOOL, False, 'add learned binary clauses as part of lookahead simplification'),
